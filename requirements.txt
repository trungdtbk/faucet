--- conflicted
+++ resolved
@@ -1,8 +1,4 @@
-<<<<<<< HEAD
-chewie==0.0.8
-=======
 chewie==0.0.9
->>>>>>> 6cc44b91
 datadiff
 eventlet==0.22.1 # pyup: ignore
 influxdb
