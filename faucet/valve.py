"""Implementation of Valve learning layer 2/3 switch."""

# Copyright (C) 2013 Nippon Telegraph and Telephone Corporation.
# Copyright (C) 2015 Brad Cowie, Christopher Lorier and Joe Stringer.
# Copyright (C) 2015 Research and Education Advanced Network New Zealand Ltd.
# Copyright (C) 2015--2019 The Contributors
#
# Licensed under the Apache License, Version 2.0 (the "License");
# you may not use this file except in compliance with the License.
# You may obtain a copy of the License at
#
#    http://www.apache.org/licenses/LICENSE-2.0
#
# Unless required by applicable law or agreed to in writing, software
# distributed under the License is distributed on an "AS IS" BASIS
# WITHOUT WARRANTIES OR CONDITIONS OF ANY KIND, either express or implied.
# See the License for the specific language governing permissions and
# limitations under the License.

import copy
import logging

from collections import defaultdict, deque

from faucet import tfm_pipeline
from faucet import valve_acl
from faucet import valve_flood
from faucet import valve_host
from faucet import valve_of
from faucet import valve_packet
from faucet import valve_route
from faucet import valve_table
from faucet import valve_util
from faucet import valve_pipeline

from faucet.faucet_pipeline import STACK_LOOP_PROTECT_FIELD
from faucet.port import STACK_STATE_INIT, STACK_STATE_UP, STACK_STATE_DOWN
from faucet.vlan import NullVLAN


class ValveLogger:
    """Logger for a Valve that adds DP ID."""

    def __init__(self, logger, dp_id, dp_name):
        self.logger = logger
        self.dp_id = dp_id
        self.dp_name = dp_name

    def _dpid_prefix(self, log_msg):
        """Add DP ID prefix to log message."""
        return ' '.join((valve_util.dpid_log(self.dp_id), self.dp_name, log_msg))

    def debug(self, log_msg):
        """Log debug level message."""
        self.logger.debug(self._dpid_prefix(log_msg))

    def info(self, log_msg):
        """Log info level message."""
        self.logger.info(self._dpid_prefix(log_msg))

    def error(self, log_msg):
        """Log error level message."""
        self.logger.error(self._dpid_prefix(log_msg))

    def warning(self, log_msg):
        """Log warning level message."""
        self.logger.warning(self._dpid_prefix(log_msg))


class Valve:
    """Generates the messages to configure a datapath as a l2 learning switch.

    Vendor specific implementations may require sending configuration flows.
    This can be achieved by inheriting from this class and overwriting the
    function switch_features.
    """

    __slots__ = [
        'dot1x',
        'dp',
        'flood_manager',
        'host_manager',
        'pipeline',
        'acl_manager',
        'logger',
        'logname',
        'metrics',
        'notifier',
        'ofchannel_logger',
        'recent_ofmsgs',
        '_last_advertise_sec',
        '_last_fast_advertise_sec',
        '_last_packet_in_sec',
        '_last_pipeline_flows',
        '_packet_in_count_sec',
        '_port_highwater',
        '_route_manager_by_eth_type',
        '_route_manager_by_ipv',
    ]

    DEC_TTL = True
    USE_BARRIERS = True
    STATIC_TABLE_IDS = False
    GROUPS = True


    def __init__(self, dp, logname, metrics, notifier, dot1x):
        self.dot1x = dot1x
        self.dp = dp
        self.logname = logname
        self.metrics = metrics
        self.notifier = notifier
        self.ofchannel_logger = None
        self.logger = None
        self.recent_ofmsgs = deque(maxlen=32)
        self._last_pipeline_flows = []
        self._packet_in_count_sec = None
        self._last_packet_in_sec = None
        self._last_advertise_sec = None
        self._last_fast_advertise_sec = None
        self.dp_init()

    def _port_vlan_labels(self, port, vlan):
        return dict(self.dp.port_labels(port.number), vlan=vlan.vid)

    def _inc_var(self, var, labels=None, val=1):
        if labels is None:
            labels = self.dp.base_prom_labels()
        self.metrics.inc_var(var, labels, val)

    def _set_var(self, var, val, labels=None):
        if labels is None:
            labels = self.dp.base_prom_labels()
        metrics_var = getattr(self.metrics, var)
        metrics_var.labels(**labels).set(val)

    def close_logs(self):
        """Explicitly close any active loggers."""
        if self.logger is not None:
            valve_util.close_logger(self.logger.logger)
        valve_util.close_logger(self.ofchannel_logger)

    def dp_init(self, new_dp=None):
        """Initialize datapath state at connection/re/config time."""
        if new_dp:
            new_dp.clone_dyn_state(self.dp)
            self.dp = new_dp

        self.close_logs()
        self.logger = ValveLogger(
            logging.getLogger(self.logname + '.valve'), self.dp.dp_id, self.dp.name)
        self.ofchannel_logger = None
        self._packet_in_count_sec = 0
        self._last_packet_in_sec = 0
        self._last_advertise_sec = 0
        self._last_fast_advertise_sec = 0
        self._route_manager_by_ipv = {}
        self._route_manager_by_eth_type = {}
        self._port_highwater = {}

        self.dp.reset_refs()

        self.pipeline = valve_pipeline.ValvePipeline(self.dp)
        for vlan_vid in self.dp.vlans.keys():
            self._port_highwater[vlan_vid] = {}
            for port_number in self.dp.ports.keys():
                self._port_highwater[vlan_vid][port_number] = 0
        for ipv, route_manager_class, neighbor_timeout in (
                (4, valve_route.ValveIPv4RouteManager, self.dp.arp_neighbor_timeout),
                (6, valve_route.ValveIPv6RouteManager, self.dp.nd_neighbor_timeout)):
            fib_table_name = 'ipv%u_fib' % ipv
            if not fib_table_name in self.dp.tables:
                continue
            fib_table = self.dp.tables[fib_table_name]
            proactive_learn = getattr(self.dp, 'proactive_learn_v%u' % ipv)
            route_manager = route_manager_class(
                self.logger, self.dp.global_vlan, neighbor_timeout,
                self.dp.max_hosts_per_resolve_cycle,
                self.dp.max_host_fib_retry_count,
                self.dp.max_resolve_backoff_time, proactive_learn,
                self.DEC_TTL, self.dp.multi_out, fib_table,
                self.dp.tables['vip'], self.pipeline, self.dp.routers)
            self._route_manager_by_ipv[route_manager.IPV] = route_manager
            for vlan in self.dp.vlans.values():
                if vlan.faucet_vips_by_ipv(route_manager.IPV):
                    route_manager.active = True
                    self.logger.info('IPv%u routing is active on %s with VIPs %s' % (
                        route_manager.IPV, vlan, vlan.faucet_vips_by_ipv(route_manager.IPV)))
            for eth_type in route_manager.CONTROL_ETH_TYPES:
                self._route_manager_by_eth_type[eth_type] = route_manager
        if self.dp.stack:
            self.flood_manager = valve_flood.ValveFloodStackManager(
                self.logger, self.dp.tables['flood'], self.pipeline, self.dp.group_table,
                self.dp.groups, self.dp.combinatorial_port_flood,
                self.dp.stack, self.dp.stack_ports,
                self.dp.shortest_path_to_root, self.dp.shortest_path_port)
        else:
            self.flood_manager = valve_flood.ValveFloodManager(
                self.logger, self.dp.tables['flood'], self.pipeline, self.dp.group_table,
                self.dp.groups, self.dp.combinatorial_port_flood)
        eth_dst_hairpin_table = self.dp.tables.get('eth_dst_hairpin', None)
        host_manager_cl = valve_host.ValveHostManager
        if self.dp.use_idle_timeout:
            host_manager_cl = valve_host.ValveHostFlowRemovedManager
        self.host_manager = host_manager_cl(
            self.logger, self.dp.ports,
            self.dp.vlans, self.dp.tables['eth_src'],
            self.dp.tables['eth_dst'], eth_dst_hairpin_table, self.pipeline,
            self.dp.timeout, self.dp.learn_jitter, self.dp.learn_ban_timeout,
            self.dp.cache_update_guard_time, self.dp.idle_dst, self.dp.stack)
        if any(t in self.dp.tables for t in ('port_acl', 'vlan_acl', 'egress_acl'))\
                or self.dp.tunnel_acls:
            self.acl_manager = valve_acl.ValveAclManager(
                self.dp.tables.get('port_acl'), self.dp.tables.get('vlan_acl'),
                self.dp.tables.get('egress_acl'), self.pipeline,
                self.dp.meters, self.dp.dp_acls)
        else:
            self.acl_manager = None
        table_configs = sorted([
            (table.table_id, str(table.table_config)) for table in self.dp.tables.values()])
        for table_id, table_config in table_configs:
            self.logger.info('table ID %u %s' % (table_id, table_config))

    def _get_managers(self):
        managers = (
            self.pipeline,
            self.host_manager,
            self._route_manager_by_ipv.get(4),
            self._route_manager_by_ipv.get(6),
            self.flood_manager,
            self.acl_manager
            )
        for manager in managers:
            if manager is not None:
                yield manager

    def _notify(self, event_dict):
        """Send an event notification."""
        self.notifier.notify(self.dp.dp_id, self.dp.name, event_dict)

    def switch_features(self, _msg):
        """Send configuration flows necessary for the switch implementation.

        Args:
            msg (OFPSwitchFeatures): msg sent from switch.

        Vendor specific configuration should be implemented here.
        """
        ofmsgs = [
            valve_of.faucet_config(),
            valve_of.faucet_async(
                packet_in=False, notify_flow_removed=False, port_status=False),
            valve_of.desc_stats_request()]
        ofmsgs.extend(self._delete_all_valve_flows())
        return ofmsgs

    def ofchannel_log(self, ofmsgs):
        """Log OpenFlow messages in text format to debugging log."""
        if self.dp is None:
            return
        if self.dp.ofchannel_log is None:
            return
        if self.ofchannel_logger is None:
            self.ofchannel_logger = valve_util.get_logger(
                self.dp.ofchannel_log,
                self.dp.ofchannel_log,
                logging.DEBUG,
                0)
        log_prefix = '%u %s' % (
            len(ofmsgs), valve_util.dpid_log(self.dp.dp_id))
        for i, ofmsg in enumerate(ofmsgs, start=1):
            self.ofchannel_logger.debug(
                '%u/%s %s', i, log_prefix, ofmsg)

    def dot1x_event(self, event_dict):
        self._notify({'DOT1X': event_dict})

    def _delete_all_valve_flows(self):
        """Delete all flows from all FAUCET tables."""
        ofmsgs = [valve_table.wildcard_table.flowdel()]
        if self.dp.meters:
            ofmsgs.append(valve_of.meterdel())
        if self.dp.group_table:
            ofmsgs.append(self.dp.groups.delete_all())
        return ofmsgs

    def _delete_all_port_match_flows(self, port):
        """Delete all flows that match an input port from all FAUCET tables."""
        tables = [valve_table.wildcard_table]
        if self.dp.dp_acls:
            # DP ACL flows live forever.
            port_acl_table = self.dp.tables['port_acl']
            tables = set(self.dp.in_port_tables()) - set([port_acl_table])
        return [
            table.flowdel(match=table.match(in_port=port.number))
            for table in tables]

    @staticmethod
    def _pipeline_flows():
        return []

    def _add_default_drop_flows(self):
        """Add default drop rules on all FAUCET tables."""
        ofmsgs = []
        for table in self.dp.tables.values():
            miss_table_name = table.table_config.miss_goto
            if miss_table_name:
                miss_table = self.dp.tables[miss_table_name]
                ofmsgs.append(table.flowmod(
                    priority=self.dp.lowest_priority,
                    inst=[table.goto_miss(miss_table)]))
            else:
                ofmsgs.append(table.flowdrop(
                    priority=self.dp.lowest_priority))
        return ofmsgs

    def _add_packetin_meter(self):
        """Add rate limiting of packet in pps (not supported by many DPs)."""
        if self.dp.packetin_pps:
            return [
                valve_of.controller_pps_meterdel(),
                valve_of.controller_pps_meteradd(pps=self.dp.packetin_pps)]
        return []

    def _add_default_flows(self):
        """Configure datapath with necessary default tables and rules."""
        ofmsgs = []
        ofmsgs.extend(self._delete_all_valve_flows())
        ofmsgs.extend(self._add_packetin_meter())
        if self.dp.meters:
            for meter in self.dp.meters.values():
                ofmsgs.append(meter.entry_msg)
        ofmsgs.extend(self._add_default_drop_flows())
        return ofmsgs

    def _add_vlan(self, vlan):
        """Configure a VLAN."""
        ofmsgs = []
        self.logger.info('Configuring %s' % vlan)
        for manager in self._get_managers():
            ofmsgs.extend(manager.add_vlan(vlan))
        return ofmsgs

    def _del_vlan(self, vlan):
        """Delete a configured VLAN."""
        self.logger.info('Delete VLAN %s' % vlan)
        table = valve_table.wildcard_table
        return [table.flowdel(match=table.match(vlan=vlan))]

    def _get_all_configured_port_nos(self):
        ports = set()
        ports.update({
            port.number for port in self.dp.stack_ports})
        ports.update({
            port.number for port in self.dp.output_only_ports})
        for vlan in self.dp.vlans.values():
            ports.update({port.number for port in vlan.get_ports()})
        return ports

    @staticmethod
    def _get_ports_status(discovered_up_port_nos, all_configured_port_nos):
        port_status = {
            port_no: (port_no in discovered_up_port_nos) for port_no in all_configured_port_nos}
        all_up_port_nos = {port_no for port_no, status in port_status.items() if status}
        return (port_status, all_up_port_nos)

    def _add_ports_and_vlans(self, discovered_up_port_nos):
        """Add all configured and discovered ports and VLANs."""
        always_up_port_nos = {
            port.number for port in self.dp.ports.values() if not port.opstatus_reconf}
        discovered_up_port_nos = discovered_up_port_nos.union(always_up_port_nos)

        all_configured_port_nos = self._get_all_configured_port_nos()
        port_status, all_up_port_nos = self._get_ports_status(
            discovered_up_port_nos, all_configured_port_nos)

        for port_no, status in port_status.items():
            self._set_port_status(port_no, status)
        self._notify({'PORTS_STATUS': port_status})

        ofmsgs = []
        ofmsgs.extend(self.ports_add(
            all_up_port_nos, cold_start=True, log_msg='configured'))
        for vlan in self.dp.vlans.values():
            ofmsgs.extend(self._add_vlan(vlan))
            vlan.reset_caches()
        return ofmsgs

    def ofdescstats_handler(self, body):
        """Handle OF DP description."""
        labels = dict(
            self.dp.base_prom_labels(),
            mfr_desc=valve_util.utf8_decode(body.mfr_desc),
            hw_desc=valve_util.utf8_decode(body.hw_desc),
            sw_desc=valve_util.utf8_decode(body.sw_desc),
            serial_num=valve_util.utf8_decode(body.serial_num),
            dp_desc=valve_util.utf8_decode(body.dp_desc))
        self._set_var('of_dp_desc_stats', self.dp.dp_id, labels=labels)

    def _set_port_status(self, port_no, port_status):
        """Set port operational status."""
        if port_status:
            self.dp.dyn_up_port_nos.add(port_no)
        else:
            self.dp.dyn_up_port_nos -= set([port_no])
        port = self.dp.ports.get(port_no, None)
        if port is None:
            return
        port_labels = self.dp.port_labels(port.number)
        self._set_var('port_status', port_status, labels=port_labels)

    def port_status_handler(self, port_no, reason, state, _other_valves):
        """Return OpenFlow messages responding to port operational status change."""

        port_status_codes = {
            valve_of.ofp.OFPPR_ADD: 'ADD',
            valve_of.ofp.OFPPR_DELETE: 'DELETE',
            valve_of.ofp.OFPPR_MODIFY: 'MODIFY'
        }

        def _decode_port_status(reason):
            """Humanize the port status reason code."""
            return port_status_codes.get(reason, 'UNKNOWN')

        port_status = valve_of.port_status_from_state(state)
        self._notify(
            {'PORT_CHANGE': {
                'port_no': port_no,
                'reason': _decode_port_status(reason),
                'state': state,
                'status': port_status}})
        self._set_port_status(port_no, port_status)

        if not self.dp.port_no_valid(port_no):
            return {}
        port = self.dp.ports[port_no]
        if not port.opstatus_reconf:
            return {}
        if not reason in port_status_codes:
            self.logger.warning('Unhandled port status %s/state %s for %s' % (
                reason, state, port))
            return {}

        ofmsgs_by_valve = {self: []}
        self.logger.info('%s up status %s reason %s state %s' % (
            port, port_status, _decode_port_status(reason), state))
        new_port_status = (
            reason == valve_of.ofp.OFPPR_ADD or
            (reason == valve_of.ofp.OFPPR_MODIFY and port_status))
        if new_port_status:
            if port.dyn_phys_up:
                self.logger.info('%s already up, assuming flap as missing down event' % port)
                ofmsgs_by_valve[self].extend(self.port_delete(port_no))
            ofmsgs_by_valve[self].extend(self.port_add(port_no))
        else:
            ofmsgs_by_valve[self].extend(self.port_delete(port_no))
        return ofmsgs_by_valve

    def advertise(self, now, _other_values):
        """Called periodically to advertise services (eg. IPv6 RAs)."""
        if (not self.dp.advertise_interval or
                now - self._last_advertise_sec < self.dp.advertise_interval):
            return {}
        self._last_advertise_sec = now

        ofmsgs = []
        for route_manager in self._route_manager_by_ipv.values():
            for vlan in self.dp.vlans.values():
                ofmsgs.extend(route_manager.advertise(vlan))
        if ofmsgs:
            return {self: ofmsgs}
        return {}

    def _send_lldp_beacon_on_port(self, port, now):
        chassis_id = str(self.dp.faucet_dp_mac)
        ttl = self.dp.lldp_beacon['send_interval'] * 3
        org_tlvs = [
            (tlv['oui'], tlv['subtype'], tlv['info'])
            for tlv in port.lldp_beacon['org_tlvs']]
        org_tlvs.extend(valve_packet.faucet_lldp_tlvs(self.dp))
        org_tlvs.extend(valve_packet.faucet_lldp_stack_state_tlvs(self.dp, port))
        system_name = port.lldp_beacon['system_name']
        if not system_name:
            system_name = self.dp.lldp_beacon['system_name']
        lldp_beacon_pkt = valve_packet.lldp_beacon(
            self.dp.faucet_dp_mac,
            chassis_id, port.number, ttl,
            org_tlvs=org_tlvs,
            system_name=system_name,
            port_descr=port.lldp_beacon['port_descr'])
        port.dyn_last_lldp_beacon_time = now
        return valve_of.packetout(port.number, lldp_beacon_pkt.data)

    def fast_advertise(self, now, _other_valves):
        """Called periodically to send LLDP/LACP packets."""
        # TODO: the beacon service is specifically NOT to support conventional R/STP.
        # It is intended to facilitate physical troubleshooting (e.g.
        # a standard cable tester can display OF port information).
        # It is used also by stacking to verify stacking links.
        # TODO: in the stacking case, provide an authentication scheme for the probes
        # so they cannot be forged.
        if (not self.dp.fast_advertise_interval or
                now - self._last_fast_advertise_sec < self.dp.fast_advertise_interval):
            return {}
        self._last_fast_advertise_sec = now

        ofmsgs = []
        for port in self.dp.lacp_active_ports:
            self.logger.info('Sending lacp %s %s %s' % (port, port.enabled, port.dyn_phys_up))
            if port.running():
                pkt = self._lacp_pkt(port.dyn_last_lacp_pkt, port, now)
                if pkt:
                    ofmsgs.append(valve_of.packetout(port.number, pkt.data))

        ports = self.dp.lldp_beacon_send_ports(now)
        ofmsgs.extend([self._send_lldp_beacon_on_port(port, now) for port in ports])

        if ofmsgs:
            return {self: ofmsgs}
        return {}

    def _next_stack_link_state(self, port, now):
        if port.is_stack_admin_down():
            return None

        last_seen_lldp_time = port.dyn_stack_probe_info.get('last_seen_lldp_time', None)
        if last_seen_lldp_time is None:
            return None

        next_state = None
        remote_dp = port.stack['dp']
        stack_correct = port.dyn_stack_probe_info['stack_correct']
        remote_port_state = port.dyn_stack_probe_info['remote_port_state']
        send_interval = remote_dp.lldp_beacon['send_interval']
        time_since_lldp_seen = now - last_seen_lldp_time
        num_lost_lldp = round(time_since_lldp_seen / float(send_interval))

        if not stack_correct:
            if not port.is_stack_down():
                next_state = port.stack_down
                self.logger.error('Stack %s DOWN, incorrect cabling' % port)
        elif num_lost_lldp > port.max_lldp_lost:
            if not port.is_stack_down():
                next_state = port.stack_down
                self.logger.error(
                    'Stack %s DOWN, too many (%u) packets lost, last received %f ago' % (
                        port, num_lost_lldp, time_since_lldp_seen))
        elif port.is_stack_down() and not port.is_stack_init():
            next_state = port.stack_init
            self.logger.info('Stack %s INIT' % port)
        elif (port.is_stack_init() and
              remote_port_state in frozenset([STACK_STATE_UP, STACK_STATE_INIT])):
            next_state = port.stack_up
            self.logger.info('Stack %s UP' % port)
        elif port.is_stack_up() and remote_port_state == STACK_STATE_DOWN:
            next_state = port.stack_down
            self.logger.error('Stack %s DOWN, remote port is down' % port)

        return next_state

    def _update_stack_link_state(self, port, now, other_valves):
        next_state = self._next_stack_link_state(port, now)
        ofmsgs_by_valve = {}
        if next_state is not None:
            next_state()
            self._set_var(
                'port_stack_state',
                port.dyn_stack_current_state,
                labels=self.dp.port_labels(port.number))
            if port.is_stack_up() or port.is_stack_down():
                port_stack_up = port.is_stack_up()
                for valve in [self] + other_valves:
                    valve.flood_manager.update_stack_topo(port_stack_up, self.dp, port)
                    valve.update_tunnel_flowrules()
                ofmsgs_by_valve[self] = self.get_tunnel_flowmods()
        return ofmsgs_by_valve

    def update_tunnel_flowrules(self):
        """Update tunnel ACL rules because the stack topology has changed"""
        if self.dp.tunnel_acls:
            for tunnel_id, tunnel_acl in self.dp.tunnel_acls.items():
                updated = tunnel_acl.update_tunnel_acl_conf(self.dp)
                if updated:
                    self.dp.tunnel_updated_flags[tunnel_id] = True
                    self.logger.info('updated tunnel %s' % tunnel_id)

    def get_tunnel_flowmods(self):
        """Returns flowmods for the tunnels"""
        if self.acl_manager:
            return self.acl_manager.create_acl_tunnel(self.dp)
        return []

    def fast_state_expire(self, now, other_valves):
        """Called periodically to verify the state of stack ports."""
        ofmsgs_by_valve = {}
        for port in self.dp.stack_ports:
            ofmsgs_by_valve.update(self._update_stack_link_state(port, now, other_valves))
        return ofmsgs_by_valve

    def _reset_dp_status(self):
        if self.dp.dyn_running:
            self._set_var('dp_status', 1)
        else:
            self._set_var('dp_status', 0)

    def datapath_connect(self, now, discovered_up_ports):
        """Handle Ryu datapath connection event and provision pipeline.

        Args:
            now (float): current epoch time.
            discovered_up_ports (set): datapath port numbers that are up.
        Returns:
            list: OpenFlow messages to send to datapath.
        """
        self.logger.info('Cold start configuring DP')
        self._notify(
            {'DP_CHANGE': {
                'reason': 'cold_start'}})
        ofmsgs = []
        ofmsgs.extend(self._add_default_flows())
        for manager in self._get_managers():
            ofmsgs.extend(manager.initialise_tables())
        ofmsgs.extend(self._add_ports_and_vlans(discovered_up_ports))
        ofmsgs.append(
            valve_of.faucet_async(
                packet_in=True,
                port_status=True,
                notify_flow_removed=self.dp.use_idle_timeout))
        self.dp.dyn_last_coldstart_time = now
        self.dp.dyn_running = True
        self._inc_var('of_dp_connections')
        self._reset_dp_status()
        return ofmsgs

    def datapath_disconnect(self):
        """Handle Ryu datapath disconnection event."""
        self.logger.warning('datapath down')
        self._notify(
            {'DP_CHANGE': {
                'reason': 'disconnect'}})
        self.dp.dyn_running = False
        self._inc_var('of_dp_disconnections')
        self._reset_dp_status()

    def _port_add_vlan_rules(self, port, vlan, mirror_act, push_vlan=True):
        vlan_table = self.dp.tables['vlan']
        actions = copy.copy(mirror_act)
        match_vlan = vlan
        if push_vlan:
            actions.extend(valve_of.push_vlan_act(
                vlan_table, vlan.vid))
            match_vlan = NullVLAN()
        elif self.dp.stack and self.dp.stack.get('externals', False) and port.loop_protect_external:
            # Ensure loop protection field cleared on external port.
            actions.append(valve_of.set_field(**{STACK_LOOP_PROTECT_FIELD: 0}))
        inst = [
            valve_of.apply_actions(actions),
            vlan_table.goto(self._find_forwarding_table(vlan))]
        return vlan_table.flowmod(
            vlan_table.match(in_port=port.number, vlan=match_vlan),
            priority=self.dp.low_priority,
            inst=inst
            )

    def _find_forwarding_table(self, vlan):
        if vlan.acls_in:
            return self.dp.tables['vlan_acl']
        return self.dp.classification_table()

    def _port_add_vlans(self, port, mirror_act):
        ofmsgs = []
        for vlan in port.tagged_vlans:
            ofmsgs.append(self._port_add_vlan_rules(
                port, vlan, mirror_act, push_vlan=False))
        if port.dyn_dot1x_native_vlan is not None:
            ofmsgs.append(self._port_add_vlan_rules(
                port, port.dyn_dot1x_native_vlan, mirror_act))
        elif port.native_vlan is not None:
            ofmsgs.append(self._port_add_vlan_rules(
                port, port.native_vlan, mirror_act))
        return ofmsgs

    def _port_delete_manager_state(self, port):
        ofmsgs = []
        for manager in self._get_managers():
            ofmsgs.extend(manager.del_port(port))
        return ofmsgs

    def _port_delete_flows_state(self, port):
        """Delete flows/state for a port."""
        ofmsgs = []
        for route_manager in self._route_manager_by_ipv.values():
            ofmsgs.extend(route_manager.expire_port_nexthops(port))
        ofmsgs.extend(self._delete_all_port_match_flows(port))
        ofmsgs.extend(self._port_delete_manager_state(port))
        return ofmsgs

    def ports_add(self, port_nums, cold_start=False, log_msg='up'):
        """Handle the addition of ports.

        Args:
            port_num (list): list of port numbers.
            cold_start (bool): True if configuring datapath from scratch.
        Returns:
            list: OpenFlow messages, if any.
        """
        ofmsgs = []
        vlans_with_ports_added = set()
        vlan_table = self.dp.tables['vlan']

        for port_num in port_nums:
            if not self.dp.port_no_valid(port_num):
                self.logger.info(
                    'Ignoring port:%u not present in configuration file' % port_num)
                continue
            port = self.dp.ports[port_num]
            port.dyn_phys_up = True
            self.logger.info('%s (%s) %s' % (port, port.description, log_msg))

            if not port.running():
                continue

            for manager in self._get_managers():
                ofmsgs.extend(manager.add_port(port))

            if port.output_only:
                ofmsgs.append(vlan_table.flowdrop(
                    match=vlan_table.match(in_port=port_num),
                    priority=self.dp.highest_priority))
                continue

            if port.receive_lldp:
                ofmsgs.append(vlan_table.flowcontroller(
                    match=vlan_table.match(
                        in_port=port_num,
                        eth_dst=valve_packet.LLDP_MAC_NEAREST_BRIDGE,
                        eth_dst_mask=valve_packet.BRIDGE_GROUP_MASK,
                        eth_type=valve_of.ether.ETH_TYPE_LLDP),
                    priority=self.dp.highest_priority,
                    max_len=128))

            if port.lacp:
                ofmsgs.extend(self.lacp_down(port, cold_start=cold_start))
                if port.lacp_active:
                    pkt = self._lacp_pkt(port.dyn_last_lacp_pkt, port, None)
                    if pkt:
                        ofmsgs.append(valve_of.packetout(port.number, pkt.data))

            if self.dp.dot1x:
                nfv_sw_port = self.dp.ports[self.dp.dot1x['nfv_sw_port']]
                if port == nfv_sw_port:
                    ofmsgs.extend(self.dot1x.nfv_sw_port_up(
                        self.dp.dp_id, self.dp.dot1x_ports(), nfv_sw_port))
                elif port.dot1x:
                    ofmsgs.extend(self.dot1x.port_up(
                        self.dp.dp_id, port, nfv_sw_port))

            port_vlans = port.vlans()

            # If this is a stacking port, accept all VLANs (came from another FAUCET)
            if port.stack:
                # Actual stack traffic will have VLAN tags.
                ofmsgs.append(vlan_table.flowdrop(
                    match=vlan_table.match(
                        in_port=port_num,
                        vlan=NullVLAN()),
                    priority=self.dp.low_priority+1))
                ofmsgs.append(vlan_table.flowmod(
                    match=vlan_table.match(in_port=port_num),
                    priority=self.dp.low_priority,
                    inst=self.pipeline.accept_to_classification()))
                port_vlans = self.dp.vlans.values()
            else:
                mirror_act = port.mirror_actions()
                # Add port/to VLAN rules.
                ofmsgs.extend(self._port_add_vlans(port, mirror_act))

            vlans_with_ports_added.update({vlan for vlan in port_vlans})

        # Only update flooding rules if not cold starting.
        if not cold_start:
            for vlan in vlans_with_ports_added:
                ofmsgs.extend(self.flood_manager.build_flood_rules(vlan))
        return ofmsgs

    def port_add(self, port_num):
        """Handle addition of a single port.

        Args:
            port_num (list): list of port numbers.
        Returns:
            list: OpenFlow messages, if any.
        """
        return self.ports_add([port_num])

    def ports_delete(self, port_nums, log_msg='down'):
        """Handle the deletion of ports.

        Args:
            port_nums (list): list of port numbers.
        Returns:
            list: OpenFlow messages, if any.
        """
        ofmsgs = []
        vlans_with_deleted_ports = set()

        for port_num in port_nums:
            if not self.dp.port_no_valid(port_num):
                continue
            port = self.dp.ports[port_num]
            port.dyn_phys_up = False
            self.logger.info('%s (%s) %s' % (port, port.description, log_msg))

            if port.output_only:
                continue

            vlans_with_deleted_ports.update({vlan for vlan in port.vlans()})

            if port.dot1x:
                ofmsgs.extend(self.dot1x.port_down(
                    self.dp.dp_id,
                    port,
                    self.dp.ports[self.dp.dot1x['nfv_sw_port']]
                    ))
            if port.lacp:
                ofmsgs.extend(self.lacp_down(port))
            else:
                ofmsgs.extend(self._port_delete_flows_state(port))

        for vlan in vlans_with_deleted_ports:
            ofmsgs.extend(self.flood_manager.build_flood_rules(
                vlan, modify=True))

        return ofmsgs

    def port_delete(self, port_num):
        """Return flow messages that delete port from pipeline."""
        return self.ports_delete([port_num])

    def _reset_lacp_status(self, port):
        self._set_var('port_lacp_status', port.dyn_lacp_up, labels=self.dp.port_labels(port.number))

    def lacp_down(self, port, cold_start=False):
        """Return OpenFlow messages when LACP is down on a port."""
        ofmsgs = []
        if port.dyn_lacp_up != 0:
            self.logger.info('LAG %u port %s down (previous state %s)' % (
                port.lacp, port, port.dyn_lacp_up))
        port.dyn_lacp_up = 0
        port.dyn_last_lacp_pkt = None
        port.dyn_lacp_updated_time = None
        if not cold_start:
            # Expire all hosts on this port.
            ofmsgs.extend(self.host_manager.del_port(port))
            for vlan in port.vlans():
                ofmsgs.extend(self.flood_manager.build_flood_rules(vlan))
        vlan_table = self.dp.tables['vlan']
        ofmsgs.append(vlan_table.flowdrop(
            match=vlan_table.match(in_port=port.number),
            priority=self.dp.high_priority))
        ofmsgs.append(vlan_table.flowcontroller(
            vlan_table.match(
                in_port=port.number,
                eth_type=valve_of.ether.ETH_TYPE_SLOW,
                eth_dst=valve_packet.SLOW_PROTOCOL_MULTICAST),
            priority=self.dp.highest_priority,
            max_len=valve_packet.LACP_SIZE))
        self._reset_lacp_status(port)
        return ofmsgs

    def lacp_up(self, port):
        """Return OpenFlow messages when LACP is up on a port."""
        vlan_table = self.dp.tables['vlan']
        ofmsgs = []
        ofmsgs.append(vlan_table.flowdel(
            match=vlan_table.match(in_port=port.number),
            priority=self.dp.high_priority, strict=True))
        if port.dyn_lacp_up != 1:
            self.logger.info('LAG %u Port %s up (previous state %s)' % (
                port.lacp, port, port.dyn_lacp_up))
        port.dyn_lacp_up = 1
        for vlan in port.vlans():
            ofmsgs.extend(self.flood_manager.build_flood_rules(vlan))
        self._reset_lacp_status(port)
        return ofmsgs

    def _lacp_pkt(self, lacp_pkt, port, now):
        peer_down = False
        if port.lacp_passthrough:
            for peer_num in port.lacp_passthrough:
                lacp_peer = self.dp.ports.get(peer_num, None)
                self.logger.warning('%s is %s' % (lacp_peer, lacp_peer.dyn_lacp_up))
                if not lacp_peer.dyn_lacp_up:
                    peer_down = True
                    break
        if peer_down:
            self.logger.warning('Suppressing LACP LAG %s on %s, peer %s link is down' %
                                (port.lacp, port, lacp_peer))
            return
        actor_state_activity = 0
        if port.lacp_active:
            actor_state_activity = 1
        if lacp_pkt:
            pkt = valve_packet.lacp_reqreply(
                self.dp.faucet_dp_mac, self.dp.faucet_dp_mac,
                port.lacp, port.number, 1, actor_state_activity,
                lacp_pkt.actor_system, lacp_pkt.actor_key, lacp_pkt.actor_port,
                lacp_pkt.actor_system_priority, lacp_pkt.actor_port_priority,
                lacp_pkt.actor_state_defaulted,
                lacp_pkt.actor_state_expired,
                lacp_pkt.actor_state_timeout,
                lacp_pkt.actor_state_collecting,
                lacp_pkt.actor_state_distributing,
                lacp_pkt.actor_state_aggregation,
                lacp_pkt.actor_state_synchronization,
                lacp_pkt.actor_state_activity)
        else:
            pkt = valve_packet.lacp_reqreply(
                self.dp.faucet_dp_mac, self.dp.faucet_dp_mac,
                port.lacp, port.number,
                actor_state_activity=actor_state_activity)
        self.logger.debug('Sending LACP %s on %s activity %s' % (pkt, port, actor_state_activity))
        return pkt

    def lacp_handler(self, now, pkt_meta):
        """Handle a LACP packet.

        We are a currently a passive, non-aggregateable LACP partner.

        Args:
            now (float): current epoch time.
            pkt_meta (PacketMeta): packet for control plane.
        Returns:
            dict: OpenFlow messages, if any by Valve.
        """
        # TODO: ensure config consistent between LAG ports.
        ofmsgs_by_valve = defaultdict(list)
        if (pkt_meta.eth_dst == valve_packet.SLOW_PROTOCOL_MULTICAST and
                pkt_meta.eth_type == valve_of.ether.ETH_TYPE_SLOW and
                pkt_meta.port.lacp):
            pkt_meta.data = pkt_meta.data[:valve_packet.LACP_SIZE]
            pkt_meta.reparse_all()
            lacp_pkt = valve_packet.parse_lacp_pkt(pkt_meta.pkt)
            if lacp_pkt:
                self.logger.debug('receive LACP %s on %s' % (lacp_pkt, pkt_meta.port))
                age = None
                if pkt_meta.port.dyn_lacp_updated_time:
                    age = now - pkt_meta.port.dyn_lacp_updated_time
                lacp_state_change = (
                    pkt_meta.port.dyn_lacp_up !=
                    lacp_pkt.actor_state_synchronization)
                lacp_pkt_change = (
                    pkt_meta.port.dyn_last_lacp_pkt is None or
                    str(lacp_pkt) != str(pkt_meta.port.dyn_last_lacp_pkt))
                if lacp_state_change:
                    self.logger.info(
                        'remote LACP state change from %s to %s from %s LAG %u (%s)' % (
                            pkt_meta.port.dyn_lacp_up, lacp_pkt.actor_state_synchronization,
                            lacp_pkt.actor_system, pkt_meta.port.lacp,
                            pkt_meta.log()))
                    if lacp_pkt.actor_state_synchronization:
                        ofmsgs_by_valve[self].extend(self.lacp_up(pkt_meta.port))
                    else:
                        ofmsgs_by_valve[self].extend(self.lacp_down(pkt_meta.port))
                # TODO: make LACP response rate limit configurable.
                if lacp_pkt_change or (age is not None and age > 1):
                    pkt = self._lacp_pkt(lacp_pkt, pkt_meta.port, now)
                    if pkt:
                        ofmsgs_by_valve[self].append(valve_of.packetout(pkt_meta.port.number, pkt.data))
                pkt_meta.port.dyn_last_lacp_pkt = lacp_pkt
                pkt_meta.port.dyn_lacp_updated_time = now
                other_lag_ports = [
                    port for port in self.dp.ports.values()
                    if port.lacp == pkt_meta.port.lacp and port.dyn_last_lacp_pkt]
                actor_system = pkt_meta.port.dyn_last_lacp_pkt.actor_system
                for other_lag_port in other_lag_ports:
                    other_actor_system = other_lag_port.dyn_last_lacp_pkt.actor_system
                    if actor_system != other_actor_system:
                        self.logger.error(
                            'LACP actor system mismatch %s: %s, %s %s' % (
                                pkt_meta.port, actor_system,
                                other_lag_port, other_actor_system))
        return ofmsgs_by_valve

    def _verify_stack_lldp(self, port, now, other_valves,
                           remote_dp_id, remote_dp_name,
                           remote_port_id, remote_port_state):
        if not port.stack:
            return {}
        remote_dp = port.stack['dp']
        remote_port = port.stack['port']
        stack_correct = True
        self._inc_var('stack_probes_received')
        if (remote_dp_id != remote_dp.dp_id or
                remote_dp_name != remote_dp.name or
                remote_port_id != remote_port.number):
            self.logger.error(
                'Stack %s cabling incorrect, expected %s:%s:%u, actual %s:%s:%u' % (
                    port,
                    valve_util.dpid_log(remote_dp.dp_id),
                    remote_dp.name,
                    remote_port.number,
                    valve_util.dpid_log(remote_dp_id),
                    remote_dp_name,
                    remote_port_id))
            stack_correct = False
            self._inc_var('stack_cabling_errors')
        port.dyn_stack_probe_info = {
            'last_seen_lldp_time': now,
            'stack_correct': stack_correct,
            'remote_dp_id': remote_dp_id,
            'remote_dp_name': remote_dp_name,
            'remote_port_id': remote_port_id,
            'remote_port_state': remote_port_state
        }
        return self._update_stack_link_state(port, now, other_valves)

    def lldp_handler(self, now, pkt_meta, other_valves):
        """Handle an LLDP packet.

        Args:
            pkt_meta (PacketMeta): packet for control plane.
        """
        if pkt_meta.eth_type != valve_of.ether.ETH_TYPE_LLDP:
            return {}
        pkt_meta.reparse_all()
        lldp_pkt = valve_packet.parse_lldp(pkt_meta.pkt)
        if not lldp_pkt:
            return {}

        port = pkt_meta.port
        (remote_dp_id, remote_dp_name,
         remote_port_id, remote_port_state) = valve_packet.parse_faucet_lldp(
             lldp_pkt, self.dp.faucet_dp_mac)

        ofmsgs_by_valve = {}
        if remote_dp_id and remote_port_id:
            self.logger.debug('FAUCET LLDP from %s is %s (remote %s, port %u)' % (
                pkt_meta.log(), remote_port_state, valve_util.dpid_log(remote_dp_id), remote_port_id))
            ofmsgs_by_valve.update(self._verify_stack_lldp(
                port, now, other_valves,
                remote_dp_id, remote_dp_name,
                remote_port_id, remote_port_state))
        self.logger.debug('LLDP from %s: %s' % (pkt_meta.log(), str(lldp_pkt)))
        return ofmsgs_by_valve

    @staticmethod
    def _control_plane_handler(now, pkt_meta, route_manager):
        """Handle a packet probably destined to FAUCET's route managers.

        For example, next hop resolution or ICMP echo requests.

        Args:
            pkt_meta (PacketMeta): packet for control plane.
            route_manager (ValveRouteManager): route manager for this eth_type.
        Returns:
            list: OpenFlow messages, if any.
        """
        if (pkt_meta.eth_dst == pkt_meta.vlan.faucet_mac or
                not valve_packet.mac_addr_is_unicast(pkt_meta.eth_dst)):
            return route_manager.control_plane_handler(now, pkt_meta)
        return []

    def rate_limit_packet_ins(self, now):
        """Return True if too many packet ins this second."""
        if self._last_packet_in_sec != now:
            self._last_packet_in_sec = now
            self._packet_in_count_sec = 0
        self._packet_in_count_sec += 1
        if self.dp.ignore_learn_ins:
            if self._packet_in_count_sec % self.dp.ignore_learn_ins == 0:
                self._inc_var('of_ignored_packet_ins')
                return True
        return False

    def _learn_host(self, now, other_valves, pkt_meta):
        """Possibly learn a host on a port.

        Args:
            valves (list): of all Valves (datapaths).
            pkt_meta (PacketMeta): PacketMeta instance for packet received.
        Returns:
            list: OpenFlow messages, if any.
        """
        learn_port = self.flood_manager.edge_learn_port(
            other_valves, pkt_meta)
        if learn_port is not None:
            learn_flows, previous_port, update_cache = self.host_manager.learn_host_on_vlan_ports(
                now, learn_port, pkt_meta.vlan, pkt_meta.eth_src,
                last_dp_coldstart_time=self.dp.dyn_last_coldstart_time)
            if update_cache:
                port_move_text = ''
                previous_port_no = None
                if previous_port is not None:
                    previous_port_no = previous_port.number
                    if pkt_meta.port.number != previous_port_no:
                        port_move_text = ', moved from port %u' % previous_port_no
                pkt_meta.vlan.add_cache_host(pkt_meta.eth_src, pkt_meta.port, now)
                if pkt_meta.l3_pkt is None:
                    pkt_meta.reparse_ip()
                self.logger.info(
                    'L2 learned %s %s (%u hosts total)' % (
                        pkt_meta.log(), port_move_text, pkt_meta.vlan.hosts_count()))
                self._notify(
                    {'L2_LEARN': {
                        'port_no': pkt_meta.port.number,
                        'previous_port_no': previous_port_no,
                        'vid': pkt_meta.vlan.vid,
                        'eth_src': pkt_meta.eth_src,
                        'eth_type': pkt_meta.eth_type,
                        'l3_src_ip': str(pkt_meta.l3_src),
                        'l3_dst_ip': str(pkt_meta.l3_dst)}})
            return learn_flows
        return []

    def parse_rcv_packet(self, in_port, vlan_vid, eth_type, data, orig_len, pkt, eth_pkt, vlan_pkt):
        """Parse a received packet into a PacketMeta instance.

        Args:
            in_port (int): port packet was received on.
            vlan_vid (int): VLAN VID of port packet was received on.
            eth_type (int): Ethernet type of packet.
            data (bytes): Raw packet data.
            orig_len (int): Original length of packet.
            pkt (ryu.lib.packet.packet): parsed packet received.
            ekt_pkt (ryu.lib.packet.ethernet): parsed Ethernet header.
            vlan_pkt (ryu.lib.packet.vlan): parsed VLAN Ethernet header.
        Returns:
            PacketMeta instance.
        """
        eth_src = eth_pkt.src
        eth_dst = eth_pkt.dst
        vlan = None
        if vlan_vid in self.dp.vlans:
            vlan = self.dp.vlans[vlan_vid]
        port = self.dp.ports[in_port]
        pkt_meta = valve_packet.PacketMeta(
            data, orig_len, pkt, eth_pkt, vlan_pkt, port, vlan, eth_src, eth_dst, eth_type)
        if vlan_vid == self.dp.global_vlan:
            vlan_vid = valve_packet.int_from_mac(pkt_meta.eth_dst)
            vlan = self.dp.vlans.get(vlan_vid, None)
            pkt_meta.vlan = vlan
            if vlan is not None:
                pkt_meta.eth_dst = vlan.faucet_mac
        return pkt_meta

    def parse_pkt_meta(self, msg):
        """Parse OF packet-in message to PacketMeta."""
        if not self.dp.dyn_running:
            return None
        if self.dp.strict_packet_in_cookie and self.dp.cookie != msg.cookie:
            self.logger.info('got packet in with unknown cookie %s' % msg.cookie)
            return None
        # Drop any packet we didn't specifically ask for
        if msg.reason != valve_of.ofp.OFPR_ACTION:
            return None
        if not msg.match:
            return None
        in_port = msg.match['in_port']
        if not in_port or not self.dp.port_no_valid(in_port):
            return None

        if not msg.data:
            return None
        # Truncate packet in data (OVS > 2.5 does not honor max_len)
        data = msg.data[:valve_of.MAX_PACKET_IN_BYTES]

        # eth/VLAN header only
        pkt, eth_pkt, eth_type, vlan_pkt, vlan_vid = valve_packet.parse_packet_in_pkt(
            data, max_len=valve_packet.ETH_VLAN_HEADER_SIZE)
        if pkt is None or eth_pkt is None:
            self.logger.info(
                'unparseable packet from port %u' % in_port)
            return None
        if (vlan_vid is not None and
                vlan_vid not in self.dp.vlans and
                vlan_vid != self.dp.global_vlan):
            self.logger.info(
                'packet for unknown VLAN %u' % vlan_vid)
            return None
        pkt_meta = self.parse_rcv_packet(
            in_port, vlan_vid, eth_type, data, msg.total_len, pkt, eth_pkt, vlan_pkt)
        if not valve_packet.mac_addr_is_unicast(pkt_meta.eth_src):
            self.logger.info(
                'packet with non-unicast eth_src %s port %u' % (
                    pkt_meta.eth_src, in_port))
            return None
        if self.dp.stack is not None:
            if (not pkt_meta.port.stack and
                    pkt_meta.vlan and
                    pkt_meta.vlan not in pkt_meta.port.tagged_vlans and
                    pkt_meta.vlan != pkt_meta.port.native_vlan):
                self.logger.warning(
                    ('packet from non-stack port number %u is not member of VLAN %u' % (
                        pkt_meta.port.number, pkt_meta.vlan.vid)))
                return None
        return pkt_meta

    def update_config_metrics(self):
        """Update table names for configuration."""
        self.metrics.reset_dpid(self.dp.base_prom_labels())
        self._reset_dp_status()

        # Map table ids to table names
        tables = self.dp.tables.values()
        table_id_to_name = {table.table_id: table.name for table in tables}

        for table in tables:
            table_id = table.table_id
            next_tables = [table_id_to_name[t] for t in table.next_tables]

            # Also add table miss destination as possible next table, if set
            if table.table_config.miss_goto:
                miss_table = table.table_config.miss_goto
                if miss_table not in next_tables:
                    next_tables.append(miss_table)

            self._set_var(
                'faucet_config_table_names',
                table_id,
                labels=dict(self.dp.base_prom_labels(), table_name=table.name,
                            next_tables=",".join(next_tables)))

    def update_metrics(self, now, updated_port=None, rate_limited=False):
        """Update Gauge/metrics."""

        def _update_vlan(vlan, now, rate_limited):
            if vlan.dyn_last_updated_metrics_sec and rate_limited:
                if now - vlan.dyn_last_updated_metrics_sec < self.dp.metrics_rate_limit_sec:
                    return False
            vlan_labels = dict(self.dp.base_prom_labels(), vlan=vlan.vid)
            self._set_var('vlan_hosts_learned', vlan.hosts_count(), labels=vlan_labels)
            self._set_var('vlan_learn_bans', vlan.dyn_learn_ban_count, labels=vlan_labels)
            for ipv in vlan.ipvs():
                self._set_var(
                    'vlan_neighbors',
                    vlan.neigh_cache_count_by_ipv(ipv),
                    labels=dict(vlan_labels, ipv=ipv))
            return True

        def _update_port(vlan, port):
            port_labels = self.dp.port_labels(port.number)
            port_vlan_labels = self._port_vlan_labels(port, vlan)
            port_vlan_hosts_learned = port.hosts_count(vlans=[vlan])
            self._set_var(
                'port_learn_bans', port.dyn_learn_ban_count, labels=port_labels)
            self._set_var(
                'port_vlan_hosts_learned', port_vlan_hosts_learned, labels=port_vlan_labels)
            highwater = self._port_highwater[vlan.vid][port.number]
            stats_stale = vlan.dyn_host_cache_stats_stale.get(port.number, True)
            # No change in hosts learned on this VLAN, don't re-export MACs.
            if highwater == port_vlan_hosts_learned and not stats_stale:
                return
            if highwater > port_vlan_hosts_learned:
                for i in range(port_vlan_hosts_learned, highwater + 1):
                    self._set_var('learned_macs', 0, dict(port_vlan_labels, n=i))
            self._port_highwater[vlan.vid][port.number] = port_vlan_hosts_learned
            port_vlan_hosts = port.hosts(vlans=[vlan])
            assert port_vlan_hosts_learned == len(port_vlan_hosts)
            # TODO: make MAC table updates less expensive.
            for i, entry in enumerate(sorted(port_vlan_hosts)):
                self._set_var('learned_macs', entry.eth_src_int, dict(port_vlan_labels, n=i))
            vlan.dyn_host_cache_stats_stale[port.number] = False

        if updated_port:
            for vlan in updated_port.vlans():
                if _update_vlan(vlan, now, rate_limited):
                    _update_port(vlan, updated_port)
                    vlan.dyn_last_updated_metrics_sec = now
        else:
            for vlan in self.dp.vlans.values():
                if _update_vlan(vlan, now, rate_limited):
                    for port in vlan.get_ports():
                        _update_port(vlan, port)
                    vlan.dyn_last_updated_metrics_sec = now

    def _non_vlan_rcv_packet(self, now, other_valves, pkt_meta):
        self._inc_var('of_non_vlan_packet_ins')
        if pkt_meta.port.lacp:
            lacp_ofmsgs_by_valve = self.lacp_handler(now, pkt_meta)
            if lacp_ofmsgs_by_valve:
                return lacp_ofmsgs_by_valve
        # TODO: verify LLDP message (e.g. org-specific authenticator TLV)
        return self.lldp_handler(now, pkt_meta, other_valves)

    def _router_rcv_packet(self, now, _other_valves, pkt_meta):
        if not pkt_meta.vlan.faucet_vips:
            return []
        route_manager = self._route_manager_by_eth_type.get(
            pkt_meta.eth_type, None)
        if not (route_manager and route_manager.active):
            return []
        pkt_meta.reparse_ip()
        if not pkt_meta.l3_pkt:
            return []
        control_plane_ofmsgs = self._control_plane_handler(
            now, pkt_meta, route_manager)
        ofmsgs = []
        if control_plane_ofmsgs:
            ofmsgs.extend(control_plane_ofmsgs)
        else:
            ofmsgs.extend(
                route_manager.add_host_fib_route_from_pkt(now, pkt_meta))
            # No CPN activity, run resolver.
            ofmsgs.extend(
                route_manager.resolve_gateways(
                    pkt_meta.vlan, now, resolve_all=False))
            ofmsgs.extend(
                route_manager.resolve_expire_hosts(
                    pkt_meta.vlan, now, resolve_all=False))
        return ofmsgs

    def _vlan_rcv_packet(self, now, other_valves, pkt_meta):
        self._inc_var('of_vlan_packet_ins')
        ban_rules = self.host_manager.ban_rules(pkt_meta)
        if ban_rules:
            return {self: ban_rules}

        ofmsgs = []
        ofmsgs.extend(self._router_rcv_packet(now, other_valves, pkt_meta))
        ofmsgs.extend(self._learn_host(now, other_valves, pkt_meta))
        return {self: ofmsgs}

    def rcv_packet(self, now, other_valves, pkt_meta):
        """Handle a packet from the dataplane (eg to re/learn a host).

        The packet may be sent to us also in response to FAUCET
        initiating IPv6 neighbor discovery, or ARP, to resolve
        a nexthop.

        Args:
            other_valves (list): all Valves other than this one.
            pkt_meta (PacketMeta): packet for control plane.
        Returns:
            dict: OpenFlow messages, if any by Valve.
        """
        # TODO: expensive, even at non-debug level.
        # self.logger.debug(
        #    'Packet_in src:%s in_port:%d VLAN:%s' % (
        #        pkt_meta.eth_src,
        #        pkt_meta.port.number,
        #        pkt_meta.vlan))

        if pkt_meta.vlan is None:
            return self._non_vlan_rcv_packet(now, other_valves, pkt_meta)
        return self._vlan_rcv_packet(now, other_valves, pkt_meta)

    def _lacp_state_expire(self, now, _other_valves):
        """Expire controller state for LACP.

        Args:
            now (float): current epoch time.
            _other_valves (list): all Valves other than this one.
        Return:
            dict: OpenFlow messages, if any by Valve.
        """
        ofmsgs = []
        lacp_up_ports = [port for port in self.dp.ports.values() if port.lacp and port.dyn_lacp_up]
        for port in lacp_up_ports:
            lacp_age = now - port.dyn_lacp_updated_time
            if lacp_age > self.dp.lacp_timeout:
                self.logger.info('LACP on %s expired (age %u)' % (port, lacp_age))
                ofmsgs.extend(self.lacp_down(port))
        if ofmsgs:
            return {self: ofmsgs}
        return {}

    def state_expire(self, now, other_valves):
        """Expire controller caches/state (e.g. hosts learned).

        Args:
            now (float): current epoch time.
            other_valves (list): all Valves other than this one.
        Return:
            dict: OpenFlow messages, if any by Valve.
        """
        ofmsgs_by_valve = defaultdict(list)
        if self.dp.dyn_running:
            ofmsgs_by_valve.update(self._lacp_state_expire(now, other_valves))
            for vlan in self.dp.vlans.values():
                expired_hosts = self.host_manager.expire_hosts_from_vlan(vlan, now)
                if not self.dp.idle_dst:
                    for entry in expired_hosts:
                        ofmsgs_by_valve[self].extend(
                            self.host_manager.delete_host_from_vlan(entry.eth_src, vlan))
                for entry in expired_hosts:
                    self._notify(
                        {'L2_EXPIRE': {
                            'port_no': entry.port.number,
                            'vid': vlan.vid,
                            'eth_src': entry.eth_src}})
                for route_manager in self._route_manager_by_ipv.values():
                    ofmsgs_by_valve[self].extend(route_manager.resolve_expire_hosts(vlan, now))
        return ofmsgs_by_valve

    def _pipeline_change(self):
        def table_msgs(tfm_flow):
            return {str(x) for x in tfm_flow.body}

        if self._last_pipeline_flows:
            _last_pipeline_flows = table_msgs(self._last_pipeline_flows[0])
            _pipeline_flows = table_msgs(self._pipeline_flows()[0])
            if _last_pipeline_flows != _pipeline_flows:
                self.logger.info('pipeline change: %s' % str(
                    _last_pipeline_flows.difference(_pipeline_flows)))
                return True
        return False

    def _apply_config_changes(self, new_dp, changes):
        """Apply any detected configuration changes.

        Args:
            new_dp: (DP): new dataplane configuration.
            changes (tuple) of:
                deleted_ports (list): deleted port numbers.
                changed_ports (list): changed/added port numbers.
                changed_acl_ports (set): changed ACL only port numbers.
                deleted_vlans (list): deleted VLAN IDs.
                changed_vlans (list): changed/added VLAN IDs.
                all_ports_changed (bool): True if all ports changed.
        Returns:
            tuple:
                cold_start (bool): whether cold starting.
                ofmsgs (list): OpenFlow messages.
        """
        (deleted_ports, changed_ports, changed_acl_ports,
         deleted_vlans, changed_vlans, all_ports_changed) = changes

        if self._pipeline_change():
            self.logger.info('pipeline change')
            self.dp_init(new_dp)
            return True, []

        if all_ports_changed:
            self.logger.info('all ports changed')
            self.dp_init(new_dp)
            return True, []

        all_up_port_nos = [
            port for port in changed_ports
            if port in self.dp.dyn_up_port_nos]

        ofmsgs = []

        if deleted_ports:
            self.logger.info('ports deleted: %s' % deleted_ports)
            ofmsgs.extend(self.ports_delete(deleted_ports))
        if deleted_vlans:
            self.logger.info('VLANs deleted: %s' % deleted_vlans)
            for vid in deleted_vlans:
                vlan = self.dp.vlans[vid]
                ofmsgs.extend(self._del_vlan(vlan))
        if changed_ports:
            self.logger.info('ports changed/added: %s' % changed_ports)
            ofmsgs.extend(self.ports_delete(changed_ports))

        self.dp_init(new_dp)

        if changed_vlans:
            self.logger.info('VLANs changed/added: %s' % changed_vlans)
            for vid in changed_vlans:
                vlan = self.dp.vlans[vid]
                ofmsgs.extend(self._del_vlan(vlan))
                ofmsgs.extend(self._add_vlan(vlan))
        if changed_ports:
            ofmsgs.extend(self.ports_add(all_up_port_nos))
        if self.acl_manager and changed_acl_ports:
            self.logger.info('ports with ACL only changed: %s' % changed_acl_ports)
            for port_num in changed_acl_ports:
                port = self.dp.ports[port_num]
                ofmsgs.extend(self.acl_manager.cold_start_port(port))
        return False, ofmsgs

    def reload_config(self, _now, new_dp):
        """Reload configuration new_dp.

        Following config changes are currently supported:
            - Port config: support all available configs
                  (e.g. native_vlan, acl_in) & change operations
                  (add, delete, modify) a port
            - ACL config:support any modification, currently reload all
                  rules belonging to an ACL
            - VLAN config: enable, disable routing, etc...

        Args:
            now (float): current epoch time.
            new_dp (DP): new dataplane configuration.
        Returns:
            ofmsgs (list): OpenFlow messages.
        """
        cold_start, ofmsgs = self._apply_config_changes(
            new_dp, self.dp.get_config_changes(self.logger, new_dp))
<<<<<<< HEAD
        self.dp.dyn_running = dp_running
        self.dp.dyn_up_port_nos = up_ports
        for port in up_ports:
            if port in self.dp.ports:
                self.dp.ports[port].dyn_phys_up = True
        self.dp.dyn_last_coldstart_time = coldstart_time
=======
>>>>>>> 92a8bb06
        restart_type = None
        if cold_start:
            restart_type = 'cold'
            if self.dp.dyn_running:
                self.logger.info('forcing DP reconnection to ensure ports are synchronized')
                ofmsgs = None
        elif self.dp.dyn_running and ofmsgs:
            restart_type = 'warm'
        else:
            ofmsgs = []
        if restart_type is not None:
            self._inc_var('faucet_config_reload_%s' % restart_type)
            self.logger.info('%s starting' % restart_type)
        self._notify({'CONFIG_CHANGE': {'restart_type': restart_type}})
        return ofmsgs

    def add_authed_mac(self, port_num, mac):
        """Add authed mac address"""
        # TODO: track dynamic auth state.
        return self.acl_manager.add_authed_mac(port_num, mac)

    def del_authed_mac(self, port_num, mac=None):
        return self.acl_manager.del_authed_mac(port_num, mac)

    def del_port_acl(self, acl, port_num, mac=None):
        """Return ACL openflow rules for removing port with acl"""
        return self.acl_manager.del_port_acl(acl, port_num, mac)

    def add_port_acl(self, acl, port_num, mac=None):
        """Return ACL openflow rules for port with acl"""
        return self.acl_manager.add_port_acl(acl, port_num, mac)

    def create_dot1x_flow_pair(self, port_num, nfv_sw_port_num, mac):
        """Return flowmods for creating dot1x flow pair"""
        return self.acl_manager.create_dot1x_flow_pair(port_num, nfv_sw_port_num, mac)

    def del_dot1x_flow_pair(self, port_num, nfv_sw_port_num, mac):
        """Return flowmods for deleting dot1x flow pair"""
        return self.acl_manager.del_dot1x_flow_pair(port_num, nfv_sw_port_num, mac)

    def _del_native_vlan(self, port):
        vlan_table = self.dp.tables['vlan']
        ofmsg = vlan_table.flowdel(
            vlan_table.match(in_port=port.number, vlan=port.native_vlan),
            priority=self.dp.low_priority,
        )
        return [ofmsg]

    def _reset_dot1x_port_flood(self, port, vlans):
        flood_table = self.dp.tables['flood']
        ofmsgs = []
        mirror_act = port.mirror_actions()
        ofmsgs.extend(self._port_add_vlans(port, mirror_act))
        for vlan in vlans:
            ofmsgs.append(flood_table.flowdel(flood_table.match(vlan=vlan.vid)))
            ofmsgs.extend(self.flood_manager.build_flood_rules(vlan))
        return ofmsgs

    def add_dot1x_native_vlan(self, port_num, eth_src, vlan_name):
        port = self.dp.ports[port_num]
        ofmsgs = []
        for vlan in self.dp.vlans.values():
            if vlan.name == vlan_name:
                port.dyn_dot1x_native_vlan = vlan
                vlan.reset_ports(self.dp.ports.values())
                break

        eth_src_table = self.dp.tables['eth_src']
        eth_dst_table = self.dp.tables['eth_dst']
        ofmsgs.append(
            eth_src_table.flowdel(eth_src_table.match(in_port=port_num, eth_src=eth_src)))
        ofmsgs.append(
            eth_dst_table.flowdel(eth_dst_table.match(eth_dst=eth_src), out_port=port_num))

        ofmsgs.extend(self._del_native_vlan(port))
        ofmsgs.extend(self._reset_dot1x_port_flood(
            port, (port.dyn_dot1x_native_vlan, port.native_vlan)))
        return ofmsgs

    def del_dot1x_native_vlan(self, port_num, eth_src):
        port = self.dp.ports[port_num]
        if port.dyn_dot1x_native_vlan is None:
            return []

        dyn_vlan = port.dyn_dot1x_native_vlan
        port.dyn_dot1x_native_vlan = None

        ofmsgs = []
        vlan_table = self.dp.tables['vlan']
        eth_dst_table = self.dp.tables['eth_dst']
        ofmsgs.append(vlan_table.flowdel(
            vlan_table.match(in_port=port.number, vlan=NullVLAN()),
            priority=self.dp.low_priority,
        ))
        dyn_vlan.reset_ports(self.dp.ports.values())
        if eth_src:
            ofmsgs.extend(self.host_manager.delete_host_from_vlan(eth_src, dyn_vlan))
        ofmsgs.append(eth_dst_table.flowdel(out_port=port_num))

        ofmsgs.extend(self._reset_dot1x_port_flood(
            port, (dyn_vlan, port.native_vlan)))
        return ofmsgs

    def add_route(self, vlan, ip_gw, ip_dst):
        """Add route to VLAN routing table."""
        route_manager = self._route_manager_by_ipv[ip_dst.version]
        return route_manager.add_route(vlan, ip_gw, ip_dst)

    def del_route(self, vlan, ip_dst):
        """Delete route from VLAN routing table."""
        route_manager = self._route_manager_by_ipv[ip_dst.version]
        return route_manager.del_route(vlan, ip_dst)

    def resolve_gateways(self, now, _other_valves):
        """Call route managers to re/resolve gateways.

        Returns:
            dict: OpenFlow messages, if any by Valve.
        """
        ofmsgs = []
        if self.dp.dyn_running:
            for route_manager in self._route_manager_by_ipv.values():
                for vlan in self.dp.vlans.values():
                    ofmsgs.extend(route_manager.resolve_gateways(vlan, now))
        if ofmsgs:
            return {self: ofmsgs}
        return {}

    def oferror(self, msg):
        """Correlate OFError message with flow we sent, if any.

        Args:
            msg (ryu.controller.ofp_event.EventOFPMsgBase): message from datapath.
        """
        self._inc_var('of_errors')
        orig_msgs = [orig_msg for orig_msg in self.recent_ofmsgs if orig_msg.xid == msg.xid]
        error_txt = msg
        if orig_msgs:
            error_txt = '%s caused by %s' % (error_txt, orig_msgs[0])
        error_type = 'UNKNOWN'
        error_code = 'UNKNOWN'
        try:
            error_tuple = valve_of.OFERROR_TYPE_CODE[msg.type]
            error_type = error_tuple[0]
            error_code = error_tuple[1][msg.code]
        except KeyError:
            pass
        self.logger.error('OFError type: %s code: %s %s' % (error_type, error_code, error_txt))

    def prepare_send_flows(self, flow_msgs):
        """Prepare to send flows to datapath.

        Args:
            flow_msgs (list): OpenFlow messages to send.
        """
        if flow_msgs is None:
            return flow_msgs
        reordered_flow_msgs = valve_of.valve_flowreorder(
            flow_msgs, use_barriers=self.USE_BARRIERS)
        self.ofchannel_log(reordered_flow_msgs)
        self._inc_var('of_flowmsgs_sent', val=len(reordered_flow_msgs))
        self.recent_ofmsgs.extend(reordered_flow_msgs)
        return reordered_flow_msgs

    def send_flows(self, ryu_dp, flow_msgs):
        """Send flows to datapath (or disconnect an OF session).

        Args:
            ryu_dp (ryu.controller.controller.Datapath): datapath.
            flow_msgs (list): OpenFlow messages to send.
        """
        if flow_msgs is None:
            self.datapath_disconnect()
            ryu_dp.close()
        else:
            for flow_msg in self.prepare_send_flows(flow_msgs):
                flow_msg.datapath = ryu_dp
                ryu_dp.send_msg(flow_msg)

    def flow_timeout(self, now, table_id, match):
        """Call flow timeout message handler:

        Args:
            now (float): current epoch time.
            table_id (int): ID of table where flow was installed.
            match (dict): match conditions for expired flow.
        Returns:
            list: OpenFlow messages, if any.
        """
        return self.host_manager.flow_timeout(now, table_id, match)

    def get_config_dict(self):
        """Return datapath config as a dict for experimental API."""
        return self.dp.get_config_dict()


class TfmValve(Valve):
    """Valve implementation that uses OpenFlow send table features messages."""

    def _pipeline_flows(self):
        return [valve_of.table_features(
            tfm_pipeline.load_tables(self.dp, self))]

    def _add_default_flows(self):
        ofmsgs = self._pipeline_flows()
        self._last_pipeline_flows = copy.deepcopy(ofmsgs)
        ofmsgs.extend(super(TfmValve, self)._add_default_flows())
        return ofmsgs


class OVSValve(Valve):
    """Valve implementation for OVS."""

    USE_BARRIERS = False


class ArubaValve(TfmValve):
    """Valve implementation for Aruba."""

    DEC_TTL = False

    def _delete_all_valve_flows(self):
        ofmsgs = super(ArubaValve, self)._delete_all_valve_flows()
        # Unreferenced group(s) from a previous config that used them,
        # can steal resources from regular flowmods. Unconditionally
        # delete all groups even if groups are not enabled to avoid this.
        ofmsgs.append(self.dp.groups.delete_all())
        return ofmsgs


class CiscoC9KValve(TfmValve):
    """Valve implementation for C9K."""

    pass


class AlliedTelesis(OVSValve):
    """Valve implementation for AT."""

    DEC_TTL = False


class NoviFlowValve(Valve):
    """Valve implementation for NoviFlow with static pipeline."""

    STATIC_TABLE_IDS = True
    USE_BARRIERS = True


SUPPORTED_HARDWARE = {
    'Generic': Valve,
    'GenericTFM': TfmValve,
    'Allied-Telesis': AlliedTelesis,
    'Aruba': ArubaValve,
    'CiscoC9K': CiscoC9KValve,
    'Lagopus': OVSValve,
    'Netronome': OVSValve,
    'NoviFlow': NoviFlowValve,
    'Open vSwitch': OVSValve,
    'ZodiacFX': OVSValve,
    'ZodiacGX': OVSValve,
}


def valve_factory(dp):
    """Return a Valve object based dp's hardware configuration field.

    Args:
        dp (DP): DP instance with the configuration for this Valve.
    """
    if dp.hardware in SUPPORTED_HARDWARE:
        return SUPPORTED_HARDWARE[dp.hardware]
    return None<|MERGE_RESOLUTION|>--- conflicted
+++ resolved
@@ -1490,15 +1490,6 @@
         """
         cold_start, ofmsgs = self._apply_config_changes(
             new_dp, self.dp.get_config_changes(self.logger, new_dp))
-<<<<<<< HEAD
-        self.dp.dyn_running = dp_running
-        self.dp.dyn_up_port_nos = up_ports
-        for port in up_ports:
-            if port in self.dp.ports:
-                self.dp.ports[port].dyn_phys_up = True
-        self.dp.dyn_last_coldstart_time = coldstart_time
-=======
->>>>>>> 92a8bb06
         restart_type = None
         if cold_start:
             restart_type = 'cold'
