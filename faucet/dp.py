"""Configuration for a datapath."""

# Copyright (C) 2015 Brad Cowie, Christopher Lorier and Joe Stringer.
# Copyright (C) 2015 Research and Education Advanced Network New Zealand Ltd.
# Copyright (C) 2015--2019 The Contributors
#
# Licensed under the Apache License, Version 2.0 (the "License");
# you may not use this file except in compliance with the License.
# You may obtain a copy of the License at
#
#    http://www.apache.org/licenses/LICENSE-2.0
#
# Unless required by applicable law or agreed to in writing, software
# distributed under the License is distributed on an "AS IS" BASIS,
# WITHOUT WARRANTIES OR CONDITIONS OF ANY KIND, either express or implied.
# See the License for the specific language governing permissions and
# limitations under the License.

from collections import defaultdict, Counter
import copy
import random
import math
import netaddr

import networkx

from faucet import faucet_pipeline
from faucet import valve_of
from faucet import valve_packet
from faucet.acl import PORT_ACL_8021X, MAB_ACL_8021X
from faucet.vlan import VLAN
from faucet.conf import Conf, test_config_condition
from faucet.faucet_pipeline import ValveTableConfig
from faucet.valve import SUPPORTED_HARDWARE
from faucet.valve_table import ValveTable, ValveGroupTable


# Documentation generated using documentation_generator.py
# For attributues to be included in documentation they must
# have a default value, and their descriptor must come
# immediately after being set. See below for example.
class DP(Conf):
    """Stores state related to a datapath controlled by Faucet, including
configuration.
"""
    DEFAULT_LLDP_SEND_INTERVAL = 5
    DEFAULT_LLDP_MAX_PER_INTERVAL = 5
    mutable_attrs = frozenset(['stack', 'vlans'])

    # Values that are set to None will be set using set_defaults
    # they are included here for testing and informational purposes
    defaults = {
        'dp_id': None,
        # Name for this dp, used for stats reporting and configuration
        'name': None,
        'interfaces': {},
        'interface_ranges': {},
        # How much to offset default priority by
        'priority_offset': 0,
        # Some priority values
        'lowest_priority': None,
        'low_priority': None,
        'high_priority': None,
        'highest_priority': None,
        'cookie': 1524372928,
        # Identification cookie value to allow for multiple controllers to control the same datapath
        'timeout': 300,
        # inactive MAC timeout
        'description': None,
        # description, strictly informational
        'hardware': 'Open vSwitch',
        # The hardware maker (for chosing an openflow driver)
        'arp_neighbor_timeout': 30,
        # ARP neighbor timeout (seconds)
        'nd_neighbor_timeout': 30,
        # IPv6 ND neighbor timeout (seconds)
        'ofchannel_log': None,
        # OF channel log
        'stack': None,
        # stacking config, when cross connecting multiple DPs
        'ignore_learn_ins': 10,
        # Ignore every approx nth packet for learning.
        # 2 will ignore 1 out of 2 packets; 3 will ignore 1 out of 3 packets.
        # This limits control plane activity when learning new hosts rapidly.
        # Flooding will still be done by the dataplane even with a packet
        # is ignored for learning purposes.
        'drop_broadcast_source_address': True,
        # By default drop packets with a broadcast source address
        'drop_spoofed_faucet_mac': True,
        # By default drop packets on datapath spoofing the FAUCET_MAC
        'group_table': False,
        # Use GROUP tables for VLAN flooding
        'max_hosts_per_resolve_cycle': 5,
        # Max hosts to try to resolve per gateway resolution cycle.
        'max_host_fib_retry_count': 10,
        # Max number of times to retry resolution of a host FIB route.
        'max_resolve_backoff_time': 64,
        # Max number of seconds to back off to when resolving nexthops.
        'packetin_pps': None,
        # Ask switch to rate limit packetin pps. TODO: Not supported by OVS in 2.7.0
        'slowpath_pps': None,
        # Ask switch to rate limit slowpath pps. TODO: Not supported by OVS in 2.7.0
        'learn_jitter': 0,
        # Jitter learn timeouts by up to this many seconds
        'learn_ban_timeout': 0,
        # When banning/limiting learning, wait this many seconds before learning can be retried
        'advertise_interval': 30,
        # How often to slow advertise (eg. IPv6 RAs)
        'fast_advertise_interval': 5,
        # How often to fast advertise (eg. LACP)
        'proactive_learn_v4': True,
        # whether proactive learning is enabled for IPv4 nexthops
        'proactive_learn_v6': True,
        # whether proactive learning is enabled for IPv6 nexthops
        'use_idle_timeout': False,
        # Turn on/off the use of idle timeout for src_table, default OFF.
        'lldp_beacon': {},
        # Config for LLDP beacon service.
        'metrics_rate_limit_sec': 0,
        # Rate limit metric updates if last update was less than this many seconds ago.
        'faucet_dp_mac': valve_packet.FAUCET_MAC,
        # MAC address of packets sent by FAUCET, not associated with any VLAN.
        'combinatorial_port_flood': False,
        # if True, use a seperate output flow for each input port on this VLAN.
        'lacp_timeout': 30,
        # Number of seconds without a LACP message when we consider a LACP group down.
        'dp_acls': None,
        # List of dataplane ACLs (overriding per port ACLs).
        'dot1x': {},
        # Experimental dot1x configuration.
        'table_sizes': {},
        # Table sizes for TFM switches.
        'min_wildcard_table_size': 32,
        # Minimum table size for wildcard tables.
        'max_wildcard_table_size': 1024 + 256,
        # Maximum table size for wildcard tables.
        'port_table_scale_factor': 1.0,
        # Amount to scale port scaled table sizes by.
        'global_vlan': 0,
        # Reserved VID for internal global router VLAN.
        'cache_update_guard_time': 0,
        # Don't update L2 cache if port didn't change within this many seconds (default timeout/2).
        'use_classification': False,
        # Don't update L2 cache if port didn't change within this many seconds.
        'egress_pipeline': False,
        # Experimental inclusion of an egress pipeline
        'strict_packet_in_cookie': True,
        # Apply strict packet in checking to all packet ins.
        'multi_out': True,
        # Have OFA copy packet outs to multiple ports.
        'idle_dst': True,
        # If False, workaround for flow idle timer not reset on flow refresh.
        }

    defaults_types = {
        'dp_id': int,
        'name': str,
        'interfaces': dict,
        'interface_ranges': dict,
        'priority_offset': int,
        'lowest_priority': int,
        'low_priority': int,
        'high_priority': int,
        'highest_priority': int,
        'cookie': int,
        'timeout': int,
        'description': str,
        'hardware': str,
        'arp_neighbor_timeout': int,
        'nd_neighbor_timeout': int,
        'ofchannel_log': str,
        'stack': dict,
        'ignore_learn_ins': int,
        'drop_broadcast_source_address': bool,
        'drop_spoofed_faucet_mac': bool,
        'group_table': bool,
        'max_hosts_per_resolve_cycle': int,
        'max_host_fib_retry_count': int,
        'max_resolve_backoff_time': int,
        'packetin_pps': int,
        'slowpath_pps': int,
        'learn_jitter': int,
        'learn_ban_timeout': int,
        'advertise_interval': int,
        'fast_advertise_interval': int,
        'proactive_learn_v4': bool,
        'proactive_learn_v6': bool,
        'use_idle_timeout': bool,
        'lldp_beacon': dict,
        'metrics_rate_limit_sec': int,
        'faucet_dp_mac': str,
        'combinatorial_port_flood': bool,
        'dp_acls': list,
        'dot1x': dict,
        'table_sizes': dict,
        'min_wildcard_table_size': int,
        'max_wildcard_table_size': int,
        'port_table_scale_factor': float,
        'global_vlan': int,
        'cache_update_guard_time': int,
        'use_classification': bool,
        'egress_pipeline': bool,
        'strict_packet_in_cookie': bool,
        'multi_out': bool,
        'lacp_timeout': int,
        'idle_dst': bool,
    }

    default_table_sizes_types = {
        'port_acl': int,
        'vlan': int,
        'vlan_acl': int,
        'classification': int,
        'eth_src': int,
        'ipv4_fib': int,
        'ipv6_fib': int,
        'vip': int,
        'eth_dst_hairpin': int,
        'eth_dst': int,
        'flood': int,
    }

    stack_defaults_types = {
        'priority': int,
    }

    lldp_beacon_defaults_types = {
        'send_interval': int,
        'max_per_interval': int,
        'system_name': str,
    }

    dot1x_defaults_types = {
        'nfv_intf': str,
        'nfv_sw_port': int,
        'radius_ip': str,
        'radius_port': int,
        'radius_secret': str,
        'auth_acl': str,
        'noauth_acl': str,
    }


    def __init__(self, _id, dp_id, conf):
        """Constructs a new DP object"""
        self.acls = None
        self.acls_in = None
        self.advertise_interval = None
        self.fast_advertise_interval = None
        self.arp_neighbor_timeout = None
        self.nd_neighbor_timeout = None
        self.combinatorial_port_flood = None
        self.configured = False
        self.cookie = None
        self.description = None
        self.dot1x = {}
        self.dp_acls = None
        self.dp_id = None
        self.drop_broadcast_source_address = None
        self.drop_spoofed_faucet_mac = None
        self.dyn_last_coldstart_time = None
        self.dyn_running = False
        self.dyn_up_port_nos = None
        self.egress_pipeline = None
        self.faucet_dp_mac = None
        self.global_vlan = None
        self.groups = None
        self.group_table = False
        self.hardware = None
        self.high_priority = None
        self.highest_priority = None
        self.ignore_learn_ins = None
        self.interface_ranges = None
        self.interfaces = None
        self.lacp_timeout = None
        self.learn_ban_timeout = None
        self.learn_jitter = None
        self.lldp_beacon = None
        self.low_priority = None
        self.lowest_priority = None
        self.max_host_fib_retry_count = None
        self.max_hosts_per_resolve_cycle = None
        self.max_resolve_backoff_time = None
        self.meters = None
        self.metrics_rate_limit_sec = None
        self.name = None
        self.ofchannel_log = None
        self.output_only_ports = None
        self.packetin_pps = None
        self.slowpath_pps = None
        self.ports = None
        self.priority_offset = None
        self.proactive_learn_v4 = None
        self.proactive_learn_v6 = None
        self.proactive_nd_limit = None
        self.routers = None
        self.stack = None
        self.tables = None
        self.timeout = None
        self.unicast_flood = None
        self.use_idle_timeout = None
        self.vlans = None
        self.min_wildcard_table_size = None
        self.max_wildcard_table_size = None
        self.port_table_scale_factor = None
        self.cache_update_guard_time = None
        self.use_classification = None
        self.strict_packet_in_cookie = None
        self.multi_out = None
        self.idle_dst = None
        self.stack_root_name = None
        self.stack_roots_names = None
        self.stack_route_learning = None
        self.stack_root_flood_reflection = None
        self.has_acls = None

        self.acls = {}
        self.vlans = {}
        self.ports = {}
        self.routers = {}
        self.stack_ports = []
        self.hairpin_ports = []
        self.output_only_ports = []
        self.lldp_beacon_ports = []
        self.lacp_active_ports = []
        self.tables = {}
        self.meters = {}
        self.lldp_beacon = {}
        self.table_sizes = {}
        self.dyn_up_port_nos = set()
        self.has_externals = None
        self.tunnel_acls = []
        self.stack_graph = None

        super(DP, self).__init__(_id, dp_id, conf)

    def __str__(self):
        return self.name

    def clone_dyn_state(self, prev_dp):
        """Clone dynamic state for this dp"""
        self.dyn_running = prev_dp.dyn_running
        self.dyn_up_port_nos = set(prev_dp.dyn_up_port_nos)
        self.dyn_last_coldstart_time = prev_dp.dyn_last_coldstart_time

    def cold_start(self, now):
        """Update to reflect a cold start"""
        self.dyn_last_coldstart_time = now
        self.dyn_running = True
        for vlan in self.vlans.values():
            vlan.reset_caches()

    def check_config(self):
        """Check configuration of this dp"""
        super(DP, self).check_config()
        test_config_condition(not isinstance(self.dp_id, int), (
            'dp_id must be %s not %s' % (int, type(self.dp_id))))
        test_config_condition(self.dp_id < 0 or self.dp_id > 2**64-1, (
            'DP ID %s not in valid range' % self.dp_id))
        test_config_condition(not netaddr.valid_mac(self.faucet_dp_mac), (
            'invalid MAC address %s' % self.faucet_dp_mac))
        test_config_condition(not (self.interfaces or self.interface_ranges), (
            'DP %s must have at least one interface' % self))
        test_config_condition(self.timeout < 15, 'timeout must be > 15')
        test_config_condition(self.timeout > 65535, 'timeout cannot be > than 65335')
        # To prevent L2 learning from timing out before L3 can refresh
        test_config_condition(not (self.arp_neighbor_timeout < (self.timeout / 2)), (
            'L2 timeout must be > ARP timeout * 2'))
        test_config_condition(
            self.arp_neighbor_timeout > 65535, 'arp_neighbor_timeout cannot be > 65535')
        test_config_condition(not (self.nd_neighbor_timeout < (self.timeout / 2)), (
            'L2 timeout must be > ND timeout * 2'))
        test_config_condition(
            self.nd_neighbor_timeout > 65535, 'nd_neighbor_timeout cannot be > 65535')
        test_config_condition(self.combinatorial_port_flood and self.group_table, (
            'combinatorial_port_flood and group_table mutually exclusive'))
        if self.cache_update_guard_time == 0:
            self.cache_update_guard_time = int(self.timeout / 2)
        if self.learn_jitter == 0:
            self.learn_jitter = int(max(math.sqrt(self.timeout) * 3, 1))
        if self.learn_ban_timeout == 0:
            self.learn_ban_timeout = self.learn_jitter
        if self.stack:
            self._check_conf_types(self.stack, self.stack_defaults_types)
        if self.lldp_beacon:
            self._lldp_defaults()
        if self.dot1x:
            self._check_conf_types(self.dot1x, self.dot1x_defaults_types)
        self._check_conf_types(self.table_sizes, self.default_table_sizes_types)

    def _lldp_defaults(self):
        self._check_conf_types(self.lldp_beacon, self.lldp_beacon_defaults_types)
        if 'send_interval' not in self.lldp_beacon:
            self.lldp_beacon['send_interval'] = self.DEFAULT_LLDP_SEND_INTERVAL
        test_config_condition(self.lldp_beacon['send_interval'] < 1, (
            'DP ID %s LLDP beacon send_interval not in valid range' % self.dp_id))
        if 'max_per_interval' not in self.lldp_beacon:
            self.lldp_beacon['max_per_interval'] = self.DEFAULT_LLDP_MAX_PER_INTERVAL
        self.lldp_beacon = self._set_unknown_conf(
            self.lldp_beacon, self.lldp_beacon_defaults_types)
        if self.lldp_beacon.get('system_name', None) is None:
            self.lldp_beacon['system_name'] = self.name

    def _generate_acl_tables(self):
        all_acls = {}
        if self.dot1x:
            # NOTE: All acl's are added to the acl list and then referred to later by ports
            acls = [PORT_ACL_8021X, MAB_ACL_8021X,
                    self.acls.get(self.dot1x.get('auth_acl'), None),
                    self.acls.get(self.dot1x.get('noauth_acl'), None)]

            acls.extend([acl for acl_name, acl in self.acls.items() if acl.dot1x_assigned])
            all_acls['port_acl'] = [acl for acl in acls if acl is not None]

        for vlan in self.vlans.values():
            if vlan.acls_in:
                all_acls.setdefault('vlan_acl', [])
                all_acls['vlan_acl'].extend(vlan.acls_in)
            if vlan.acls_out:
                all_acls.setdefault('egress_acl', [])
                all_acls['egress_acl'].extend(vlan.acls_out)
                self.egress_pipeline = True
        if self.dp_acls:
            test_config_condition(self.dot1x, (
                'DP ACLs and 802.1x cannot be configured together'))
            all_acls.setdefault('port_acl', [])
            all_acls['port_acl'].extend(self.dp_acls)
        else:
            for port in self.ports.values():
                if port.acls_in:
                    test_config_condition(port.dot1x, (
                        'port ACLs and 802.1x cannot be configured together'))
                    all_acls.setdefault('port_acl', [])
                    all_acls['port_acl'].extend(port.acls_in)
                if self.dot1x and port.number == self.dot1x['nfv_sw_port']:
                    test_config_condition(not port.output_only, (
                        'NFV Ports must have output_only set to True.'
                    ))
        if self.tunnel_acls:
            all_acls.setdefault('port_acl', [])
            all_acls['port_acl'].extend(self.tunnel_acls)
        table_config = {}
        for table_name, acls in all_acls.items():
            matches = {}
            set_fields = set()
            meter = False
            exact_match = False
            default = faucet_pipeline.DEFAULT_CONFIGS[table_name]
            for acl in acls:
                for field, has_mask in acl.matches.items():
                    if has_mask or field not in matches:
                        matches[field] = has_mask
                set_fields.update(acl.set_fields)
                meter = meter or acl.meter
                exact_match = acl.exact_match
            table_config[table_name] = ValveTableConfig(
                table_name,
                default.table_id,
                exact_match=exact_match,
                meter=meter,
                output=True,
                match_types=tuple(sorted(matches.items())),
                set_fields=tuple(sorted(set_fields)),
                next_tables=default.next_tables)
        # TODO: dynamically configure output attribute
        return table_config

    def _configure_tables(self):
        """Configure FAUCET pipeline with tables."""
        valve_cl = SUPPORTED_HARDWARE.get(self.hardware, None)
        test_config_condition(
            not valve_cl, 'hardware %s must be in %s' % (
                self.hardware, SUPPORTED_HARDWARE.keys()))
        if valve_cl is None:
            return

        tables = {}
        self.groups = ValveGroupTable()
        relative_table_id = 0
        included_tables = copy.deepcopy(faucet_pipeline.MINIMUM_FAUCET_PIPELINE_TABLES)
        acl_tables = self._generate_acl_tables()
        if acl_tables:
            included_tables.update(set(acl_tables.keys()))
            self.has_acls = True
        # Only configure IP routing tables if enabled.
        for vlan in self.vlans.values():
            for ipv in vlan.ipvs():
                included_tables.add('ipv%u_fib' % ipv)
                included_tables.add('vip')
        if valve_cl.STATIC_TABLE_IDS:
            included_tables.add('port_acl')
        if self.hairpin_ports:
            included_tables.add('eth_dst_hairpin')
        if self.use_classification:
            included_tables.add('classification')
        if self.egress_pipeline:
            included_tables.add('egress')
        if self.coprocessor_ports():
            included_tables.add('copro')
        canonical_configs = [
            config for config in faucet_pipeline.FAUCET_PIPELINE
            if config.name in included_tables]
        table_configs = {}
        for relative_table_id, canonical_table_config in enumerate(canonical_configs, start=0):
            name = canonical_table_config.name
            table_config = acl_tables.get(
                name, copy.deepcopy(canonical_table_config))
            if not self.egress_pipeline:
                table_config.metadata_write = 0
                table_config.metadata_match = 0
            if not valve_cl.STATIC_TABLE_IDS:
                table_config.table_id = relative_table_id
            table_configs[name] = table_config

        # Stacking with external ports, so need external forwarding request field.
        if self.has_externals:
            for table_name in ('vlan', 'eth_dst', 'flood'):
                table = table_configs[table_name]
                table.match_types += ((valve_of.EXTERNAL_FORWARDING_FIELD, False),)
                if table.set_fields is not None:
                    table.set_fields += (valve_of.EXTERNAL_FORWARDING_FIELD,)
                else:
                    table.set_fields = (valve_of.EXTERNAL_FORWARDING_FIELD,)

        if self.restricted_bcast_arpnd_ports():
            table_configs['flood'].match_types += (('eth_type', False),)

        if 'egress_acl' in included_tables:
            table_configs['eth_dst'].miss_goto = 'egress_acl'

        if 'copro' in included_tables:
            if 'vlan_acl' in included_tables:
                table_configs['copro'].miss_goto = 'vlan_acl'

        oxm_fields = set(valve_of.MATCH_FIELDS.keys())

        for table_name, table_config in table_configs.items():
            if table_config.set_fields:
                set_fields = set(table_config.set_fields)
                test_config_condition(
                    not set_fields.issubset(oxm_fields),
                    'set_fields not all OpenFlow OXM fields %s' % (set_fields - oxm_fields))
            if table_config.match_types:
                matches = set(match for match, _ in table_config.match_types)
                test_config_condition(
                    not matches.issubset(oxm_fields),
                    'matches not all OpenFlow OXM fields %s' % (matches - oxm_fields))

            scale_factor = 1.0
            # Need flows for internal/external.
            if self.has_externals:
                scale_factor *= 2

            # Table scales with number of VLANs only.
            if table_config.vlan_scale:
                scale_factor *= (len(self.vlans) * table_config.vlan_scale)

                if table_config.name == 'flood':
                    # We need flows for all ports when using combinatorial port flood.
                    if self.combinatorial_port_flood:
                        scale_factor *= len(self.ports)
                    # We need more flows for more broadcast rules.
                    if self.restricted_bcast_arpnd_ports():
                        scale_factor *= 2

            # Table scales with number of ports and VLANs.
            elif table_config.vlan_port_scale:
                scale_factor *= (len(self.vlans) * len(self.ports) * table_config.vlan_port_scale)
                scale_factor *= self.port_table_scale_factor

            # Always multiple of min_wildcard_table_size
            table_size_multiple = int(scale_factor / self.min_wildcard_table_size) + 1
            size = table_size_multiple * self.min_wildcard_table_size

            if not table_config.exact_match:
                size = max(size, self.min_wildcard_table_size)
                size = min(size, self.max_wildcard_table_size)

            # Hard override for size if present.
            size = self.table_sizes.get(table_name, size)

            table_config.size = size
            table_config.next_tables = [
                table_name for table_name in table_config.next_tables
                if table_name in table_configs]
            next_table_ids = [
                table_configs[table_name].table_id for table_name in table_config.next_tables]
            tables[table_name] = ValveTable(
                table_name, table_config, self.cookie,
                notify_flow_removed=self.use_idle_timeout,
                next_tables=next_table_ids
                )
        self.tables = tables

    def set_defaults(self):
        super(DP, self).set_defaults()
        self._set_default('dp_id', self._id)
        self._set_default('name', str(self._id))
        self._set_default('lowest_priority', self.priority_offset)
        self._set_default('low_priority', self.priority_offset + 9000)
        self._set_default('high_priority', self.low_priority + 1)
        self._set_default('highest_priority', self.high_priority + 98)
        self._set_default('description', self.name)

    def table_by_id(self, table_id):
        """Gets first table with table id"""
        tables = [table for table in self.tables.values() if table_id == table.table_id]
        if tables:
            return tables[0]
        return None

    def port_no_valid(self, port_no):
        """Return True if supplied port number valid on this datapath."""
        return not valve_of.ignore_port(port_no) and port_no in self.ports

    def base_prom_labels(self):
        """Return base Prometheus labels for this DP."""
        return dict(dp_id=hex(self.dp_id), dp_name=self.name)

    def port_labels(self, port_no):
        """Return port name and description labels for a port number."""
        port_name = str(port_no)
        port_description = None
        if port_no in self.ports:
            port = self.ports[port_no]
            port_name = port.name
            port_description = port.description
        elif port_no == valve_of.ofp.OFPP_CONTROLLER:
            port_name = 'CONTROLLER'
        elif port_no == valve_of.ofp.OFPP_LOCAL:
            port_name = 'LOCAL'
        if port_description is None:
            port_description = port_name
        return dict(self.base_prom_labels(), port=port_name, port_description=port_description)

    def classification_table(self):
        """Returns classification table"""
        if self.use_classification:
            return self.tables['classification']
        return self.tables['eth_src']

    def output_tables(self):
        """Return tables that cause a packet to be forwarded."""
        if self.hairpin_ports:
            return (self.tables['eth_dst_hairpin'], self.tables['eth_dst'])
        return (self.tables['eth_dst'],)

    def output_table(self):
        """Returns first output table"""
        return self.output_tables()[0]

    def match_tables(self, match_type):
        """Return list of tables with matches of a specific match type."""
        return [
            table for table in self.tables.values()
            if table.match_types is None or match_type in table.match_types]

    def in_port_tables(self):
        """Return list of tables that specify in_port as a match."""
        return self.match_tables('in_port')

    def non_vlan_ports(self):
        """Ports that don't have VLANs on them."""
        ports = set()
        for non_vlan in (self.output_only_ports, self.stack_ports, self.coprocessor_ports()):
            ports.update(set(non_vlan))
        return ports

    def coprocessor_ports(self):
        """Return list of coprocessor ports."""
        return tuple([port for port in self.ports.values() if port.coprocessor])

    def restricted_bcast_arpnd_ports(self):
        """Return ports that have restricted broadcast set."""
        return tuple([port for port in self.ports.values() if port.restricted_bcast_arpnd])

    def lacp_ports(self):
        """Return ports that have LACP."""
        return tuple([port for port in self.ports.values() if port.lacp])

    def lacp_up_ports(self):
        """Return ports that have LACP up."""
        return tuple([port for port in self.lacp_ports() if port.is_actor_up()])

    def lags(self):
        """Return dict of LAGs mapped to member ports."""
        lags = defaultdict(list)
        for port in self.lacp_ports():
            lags[port.lacp].append(port)
        return lags

    def lags_up(self):
        """Return dict of LAGs mapped to member ports that have LACP up."""
        lags = defaultdict(list)
        for port in self.lacp_up_ports():
            lags[port.lacp].append(port)
        return lags

    def all_lags_up(self):
        """Return True if all LAGs have at least one port up."""
        return set(self.lags()) == set(self.lags_up())

    def any_stack_port_up(self):
        """Return True if any stack port is up."""
        for port in self.stack_ports:
            if port.is_stack_up():
                return True
        return False

    def add_acl(self, acl_ident, acl):
        """Add an ACL to this DP."""
        self.acls[acl_ident] = acl

    def add_router(self, router_ident, router):
        """Add a router to this DP."""
        self.routers[router_ident] = router

    def add_port(self, port):
        """Add a port to this DP."""
        port_num = port.number
        self.ports[port_num] = port
        if port.output_only:
            self.output_only_ports.append(port)
        if port.stack:
            self.stack_ports.append(port)
        if port.lldp_beacon_enabled():
            self.lldp_beacon_ports.append(port)
        if port.hairpin or port.hairpin_unicast:
            self.hairpin_ports.append(port)
        if port.lacp and port.lacp_active:
            self.lacp_active_ports.append(port)

    def lldp_beacon_send_ports(self, now):
        """Return list of ports to send LLDP packets; stacked ports always send LLDP."""
        send_ports = []
        if self.lldp_beacon:
            priority_ports = {
                port for port in self.stack_ports
                if port.running() and port.lldp_beacon_enabled()}
            cutoff_beacon_time = now - self.lldp_beacon['send_interval']
            nonpriority_ports = {
                port for port in self.lldp_beacon_ports
                if port.running() and (
                    port.dyn_last_lldp_beacon_time is None or
                    port.dyn_last_lldp_beacon_time < cutoff_beacon_time)}
            nonpriority_ports -= priority_ports
            send_ports.extend(list(priority_ports))
            nonpriority_ports = list(nonpriority_ports)
            random.shuffle(nonpriority_ports)
            nonpriority_ports = nonpriority_ports[:self.lldp_beacon['max_per_interval']]
            send_ports.extend(nonpriority_ports)
        return send_ports

    @staticmethod
    def modify_stack_topology(graph, dp, port, add=True):
        """Add/remove an edge to the stack graph which originates from this dp and port."""

        def canonical_edge(dp, port):
            peer_dp = port.stack['dp']
            peer_port = port.stack['port']
            sort_edge_a = (
                dp.name, port.name, dp, port)
            sort_edge_z = (
                peer_dp.name, peer_port.name, peer_dp, peer_port)
            sorted_edge = sorted((sort_edge_a, sort_edge_z))
            edge_a, edge_b = sorted_edge[0][2:], sorted_edge[1][2:]
            return edge_a, edge_b

        def make_edge_name(edge_a, edge_z):
            edge_a_dp, edge_a_port = edge_a
            edge_z_dp, edge_z_port = edge_z
            return '%s:%s-%s:%s' % (
                edge_a_dp.name, edge_a_port.name,
                edge_z_dp.name, edge_z_port.name)

        def make_edge_attr(edge_a, edge_z):
            edge_a_dp, edge_a_port = edge_a
            edge_z_dp, edge_z_port = edge_z
            return {
                'dp_a': edge_a_dp, 'port_a': edge_a_port,
                'dp_z': edge_z_dp, 'port_z': edge_z_port}

        edge = canonical_edge(dp, port)
        edge_a, edge_z = edge
        edge_name = make_edge_name(edge_a, edge_z)
        edge_attr = make_edge_attr(edge_a, edge_z)
        edge_a_dp, _ = edge_a
        edge_z_dp, _ = edge_z
        if add:
            graph.add_edge(
                edge_a_dp.name, edge_z_dp.name,
                key=edge_name, port_map=edge_attr)
        elif (edge_a_dp.name, edge_z_dp.name, edge_name) in graph.edges:
            graph.remove_edge(edge_a_dp.name, edge_z_dp.name, edge_name)

        return edge_name

    @classmethod
    def add_stack_link(cls, graph, dp, port):
        """Add a stack link to the stack graph."""
        return cls.modify_stack_topology(graph, dp, port)

    @classmethod
    def remove_stack_link(cls, graph, dp, port):
        """Remove a stack link to the stack graph."""
        return cls.modify_stack_topology(graph, dp, port, False)

    def resolve_stack_topology(self, dps, meta_dp_state):
        """Resolve inter-DP config for stacking."""
        stack_dps = [dp for dp in dps if dp.stack is not None]
        stack_priority_dps = [dp for dp in stack_dps if 'priority' in dp.stack]
        stack_port_dps = [dp for dp in dps if dp.stack_ports]

        if not stack_priority_dps:
            test_config_condition(stack_dps, 'stacking enabled but no root DP')
            return

        if not self.stack_ports:
            return

        for dp in stack_priority_dps:
            test_config_condition(not isinstance(dp.stack['priority'], int), (
                'stack priority must be type %s not %s' % (
                    int, type(dp.stack['priority']))))
            test_config_condition(dp.stack['priority'] <= 0, (
                'stack priority must be > 0'))
        stack_priority_dps = sorted(stack_priority_dps, key=lambda x: x.stack['priority'])

        self.stack_roots_names = [dp.name for dp in stack_priority_dps]
        self.stack_root_name = self.stack_roots_names[0]
        if meta_dp_state:
            if meta_dp_state.stack_root_name in self.stack_roots_names:
                self.stack_root_name = meta_dp_state.stack_root_name

        self.stack_route_learning = False
        for dp in stack_port_dps:
            # Must set externals flag for entire stack.
            if dp.has_externals:
                self.has_externals = True
            for vlan in dp.vlans.values():
                if vlan.faucet_vips:
                    self.stack_route_learning = True

        edge_count = Counter()
        graph = networkx.MultiGraph()
        for dp in stack_port_dps:
            graph.add_node(dp.name)
            for port in dp.stack_ports:
                edge_name = self.add_stack_link(graph, dp, port)
                edge_count[edge_name] += 1
        for edge_name, count in edge_count.items():
            test_config_condition(count != 2, '%s defined only in one direction' % edge_name)
        if graph.size() and self.name in graph:
            if self.stack is None:
                self.stack = {}
            self.stack_graph = graph
            for dp in graph.nodes():
                path_to_root_len = len(self.shortest_path(self.stack_root_name, src_dp=dp))
                test_config_condition(
                    path_to_root_len == 0, '%s not connected to stack' % dp)

            if self.stack_longest_path_to_root_len() > 2:
                self.stack_root_flood_reflection = True

        if self.tunnel_acls:
            self.finalize_tunnel_acls(dps)

    def get_node_link_data(self):
        """Return network stacking graph as a node link representation"""
        return networkx.json_graph.node_link_data(self.stack_graph)

    def stack_longest_path_to_root_len(self):
        """Return length of the longest path to root in the stack."""
        if not self.stack_graph or not self.stack_root_name:
            return None
        len_paths_to_root = [
            len(self.shortest_path(self.stack_root_name, src_dp=dp))
            for dp in self.stack_graph.nodes()]
        if len_paths_to_root:
            return max(len_paths_to_root)
        return None

    def finalize_tunnel_acls(self, dps):
        """Resolve each tunnels sources"""
        # Resolve the source of the tunnels
        for tunnel_acl in self.tunnel_acls:
            for dp in dps:
                # Loop through each DP for each port acl
                for port in dp.ports.values():
                    if port.acls_in:
                        for acl in port.acls_in:
                            # Same ACL applied to port
                            if acl._id == tunnel_acl._id:
                                tunnel_acl.add_tunnel_source(dp.name, port.number)
            # If still no tunnel sources, then ACL is not used
            for source in tunnel_acl.tunnel_sources:
                if not source:
                    self.tunnel_acls.remove(tunnel_acl)

    def shortest_path(self, dest_dp, src_dp=None):
        """Return shortest path to a DP, as a list of DPs."""
        if src_dp is None:
            src_dp = self.name
        if self.stack_graph:
            try:
                return sorted(networkx.all_shortest_paths(self.stack_graph, src_dp, dest_dp))[0]
            except (networkx.exception.NetworkXNoPath, networkx.exception.NodeNotFound):
                pass
        return []

    def shortest_path_to_root(self, src_dp=None):
        """Return shortest path to root DP, as list of DPs."""
        return self.shortest_path(self.stack_root_name, src_dp=src_dp)

    def is_stack_root(self):
        """Return True if this DP is the root of the stack."""
        return self.stack_root_name == self.name

    def is_stack_root_candidate(self):
        """Return True if this DP could be a root of the stack."""
        return self.name in self.stack_roots_names

    def is_stack_edge(self):
        """Return True if this DP is a stack edge."""
        return (not self.is_stack_root() and
                self.stack_longest_path_to_root_len() == len(self.shortest_path_to_root()))

    @staticmethod
    def canonical_port_order(ports):
        return sorted(ports, key=lambda x: x.number)

    def peer_stack_up_ports(self, peer_dp):
        """Return list of stack ports that are up towards a peer."""
        return self.canonical_port_order([
            port for port in self.stack_ports if port.running() and (
                port.stack['dp'].name == peer_dp)])

    def shortest_path_port(self, dest_dp):
        """Return first port on our DP, that is the shortest path towards dest DP."""
        shortest_path = self.shortest_path(dest_dp)
        if len(shortest_path) > 1:
            peer_dp = shortest_path[1]
            peer_dp_ports = self.peer_stack_up_ports(peer_dp)
            if peer_dp_ports:
                return peer_dp_ports[0]
        return None

    def is_in_path(self, src_dp, dst_dp):
        """Return True if the current DP is in the path from src_dp to dst_dp
        Args:
            src_dp (str): DP name
            dst_dp (str): DP name
        Returns:
            bool: True if self is in the path from the src_dp to the dst_dp.
        """
        path = self.shortest_path(dst_dp, src_dp=src_dp)
        return self.name in path

    def peer_symmetric_up_ports(self, peer_dp):
        """Return list of stack ports that are up towards us from a peer"""
        # Sort adjacent ports by canonical port order
        return self.canonical_port_order([
            port.stack['port'] for port in self.stack_ports if port.running() and (
                port.stack['dp'].name == peer_dp)])

    def shortest_symmetric_path_port(self, adj_dp):
        """Return port on our DP that is the first port of the adjacent DP towards us"""
        shortest_path = self.shortest_path(self.name, src_dp=adj_dp)
        if len(shortest_path) == 2:
            adjacent_up_ports = self.peer_symmetric_up_ports(adj_dp)
            if adjacent_up_ports:
                return adjacent_up_ports[0].stack['port']
        return None

    def is_transit_stack_switch(self):
        """
        Return true if this is a stack switch
            in reset_refs self.stack might not be configured yet
        """
        if self.stack:
            return True
        for port in self.ports.values():
            if port.stack:
                return True
        return False

    def reset_refs(self, vlans=None):
        """Resets VLAN references."""
        if vlans is None:
            vlans = self.vlans
            router_vlans = [vlan._id for router in self.routers.values() for vlan in router.vlans]
        else:
            router_vlans = [vlan for router in self.routers.values() for vlan in router.vlans]
        self.vlans = {}
        for vlan in vlans.values():
            vlan.reset_ports(self.ports.values())
            if (vlan.get_ports() or vlan.reserved_internal_vlan or
                    vlan.dot1x_assigned or vlan._id in router_vlans or
                    self.is_transit_stack_switch()):
                self.vlans[vlan.vid] = vlan

    def resolve_port(self, port_name):
        """Resolve a port by number or name."""
        if isinstance(port_name, int):
            if port_name in self.ports:
                return self.ports[port_name]
        elif isinstance(port_name, str):
            resolved_ports = [port for port in self.ports.values() if port_name == port.name]
            if resolved_ports:
                return resolved_ports[0]
        return None

    def finalize_config(self, dps):
        """Perform consistency checks after initial config parsing."""

        dp_by_name = {}
        vlan_by_name = {}

        def first_unused_vlan_id(vid):
            """Returns the first unused VID from the starting vid"""
            used_vids = sorted([vlan.vid for vlan in self.vlans.values()])
            while vid in used_vids:
                vid += 1
            return vid

        def create_vlan(vid):
            """Creates a VLAN object with the VID"""
            test_config_condition(vid in self.vlans, (
                'Attempting to dynamically create a VLAN with ID that already exists'))
            vlan = VLAN(vid, self.dp_id, None)
            self.vlans[vlan.vid] = vlan
            return vlan

        def resolve_ports(port_names):
            """Resolve list of ports, by port by name or number."""
            resolved_ports = []
            for port_name in port_names:
                port = self.resolve_port(port_name)
                if port is not None:
                    resolved_ports.append(port)
            return resolved_ports

        def resolve_vlan(vlan_name):
            """Resolve VLAN by name or VID."""
            test_config_condition(not isinstance(vlan_name, (str, int)), (
                'VLAN must be type %s or %s not %s' % (str, int, type(vlan_name))))
            if vlan_name in vlan_by_name:
                return vlan_by_name[vlan_name]
            if vlan_name in self.vlans:
                return self.vlans[vlan_name]
            return None

        def resolve_vlans(vlan_names):
            """Resolve a list of VLAN names."""
            vlans = []
            for vlan_name in vlan_names:
                vlan = resolve_vlan(vlan_name)
                if vlan:
                    vlans.append(vlan)
            return vlans

        def resolve_stack_dps():
            """Resolve DP references in stacking config."""
            if self.stack_ports:
                port_stack_dp = {}
                for port in self.stack_ports:
                    stack_dp = port.stack['dp']
                    test_config_condition(stack_dp not in dp_by_name, (
                        'stack DP %s not defined' % stack_dp))
                    port_stack_dp[port] = dp_by_name[stack_dp]
                for port, dp in port_stack_dp.items():
                    port.stack['dp'] = dp
                    stack_port = dp.resolve_port(port.stack['port'])
                    test_config_condition(stack_port is None, (
                        'stack port %s not defined in DP %s' % (port.stack['port'], dp.name)))
                    port.stack['port'] = stack_port

        def resolve_mirror_destinations():
            """Resolve mirror port references and destinations."""
            mirror_from_port = defaultdict(list)
            for mirror_port in self.ports.values():
                if mirror_port.mirror is not None:
                    mirrored_ports = resolve_ports(mirror_port.mirror)
                    test_config_condition(len(mirrored_ports) != len(mirror_port.mirror), (
                        'port mirror not defined in DP %s' % self.name))
                    for mirrored_port in mirrored_ports:
                        mirror_from_port[mirrored_port].append(mirror_port)

            # TODO: confusingly, mirror at config time means what ports to mirror from.
            # But internally we use as a list of ports to mirror to.
            for mirrored_port, mirror_ports in mirror_from_port.items():
                mirrored_port.mirror = []
                for mirror_port in mirror_ports:
                    mirrored_port.mirror.append(mirror_port.number)
                    if not mirror_port.coprocessor:
                        mirror_port.output_only = True

        def resolve_acl(acl_in, dp=None, vid=None, port_num=None): #pylint: disable=invalid-name
            """
            Resolve an individual ACL
            Args:
                acl_in (str): ACL name to find reference in the acl list
                dp (DP): DP the ACL is being applied to
                vid (int): VID of the VLAN the ACL is being applied to
                port_num (int): The number of the port the ACl is being applied to
            Returns:
                matches, set_fields, meter (3-Tuple): ACL matches, set fields and meter values
            """
            test_config_condition(acl_in not in self.acls, (
                'missing ACL %s in DP: %s' % (acl_in, self.name)))
            acl = self.acls[acl_in]

            def resolve_port_cb(port_name):
                """Resolve port"""
                port = self.resolve_port(port_name)
                if port:
                    return port.number
                return port

            def resolve_tunnel_objects(dst_dp_name, dst_port_name, tunnel_id_name):
                """
                Resolves the names of the tunnel src and dst (DP & port) pairs into the correct \
                    objects
                Args:
                    dst_dp (str): DP of the tunnel's destination port
                    dst_port (int): Destination port of the tunnel
                    tunnel_id_name (int/str/None): Tunnel identification number or VLAN reference
                Returns:
                    dst_dp name, dst_port name and tunnel id
                """
                if not tunnel_id_name:
                    # Create a VLAN using the first unused VLAN ID
                    # Get highest non-reserved VLAN
                    non_res = [vlan.vid for vlan in self.vlans.values()
                               if not vlan.reserved_internal_vlan]
                    vlan_offset = sorted(non_res)[-1]
                    # Also need to account for the potential number of tunnels
                    ordered_acls = sorted(self.acls.values(), key=lambda x: x._id)
                    acl_tunnels = [acl.get_num_tunnels() for acl in ordered_acls]
                    index = ordered_acls.index(self.acls[acl_in])
                    tunnel_offset = sum(acl_tunnels[:index])
                    start_pos = vlan_offset + tunnel_offset + 1
                    tunnel_vid = first_unused_vlan_id(start_pos)
                    tunnel_vlan = create_vlan(tunnel_vid)
                    tunnel_vlan.reserved_internal_vlan = True
                else:
                    # Tunnel ID has been specified, so search for the VLAN
                    tunnel_vlan = resolve_vlan(tunnel_id_name)
                    if tunnel_vlan:
                        # VLAN exists, i.e: user specified the VLAN so check if it is reserved
                        test_config_condition(not tunnel_vlan.reserved_internal_vlan, (
                            'VLAN %s is required for use by tunnel %s but is not reserved' % (
                                tunnel_vlan.name, tunnel_id_name)))
                    else:
                        # VLAN does not exist, so the ID should be the VID the user wants
                        test_config_condition(isinstance(tunnel_id_name, str), (
                            'Tunnel VLAN (%s) does not exist' % tunnel_id_name))
                        # Create the tunnel VLAN object
                        tunnel_vlan = create_vlan(tunnel_id_name)
                        tunnel_vlan.reserved_internal_vlan = True
                tunnel_id = tunnel_vlan.vid
                test_config_condition(
                    [t_acl for t_acl in self.tunnel_acls if tunnel_id in t_acl.tunnel_info],
                    'Tunnel ID %s is already applied to DP %s' % (tunnel_id, self.name))
                test_config_condition(dst_dp_name not in dp_by_name, (
                    'Could not find referenced destination DP (%s) for tunnel ACL %s' % (
                        dst_dp_name, acl_in)))
                dst_dp = dp_by_name[dst_dp_name]
                dst_port = dst_dp.resolve_port(dst_port_name)
                test_config_condition(dst_port is None, (
                    'Could not find referenced destination port (%s) for tunnel ACL %s' % (
                        dst_port_name, acl_in)))
                dst_port = dst_port.number
                dst_dp = dst_dp.name
                if vid is not None:
                    # VLAN ACL
                    test_config_condition(True, 'Tunnels do not support VLAN-ACLs')
                elif dp is not None:
                    # DP ACL
                    test_config_condition(True, 'Tunnels do not support DP-ACLs')
                # Sources will be resolved later on
                self.tunnel_acls.append(self.acls[acl_in])
                return (dst_dp, dst_port, tunnel_id)

            acl.resolve_ports(resolve_port_cb, resolve_tunnel_objects)
            for meter_name in acl.get_meters():
                test_config_condition(meter_name not in self.meters, (
                    'meter %s is not configured' % meter_name))
            for port_no in acl.get_mirror_destinations():
                port = self.ports[port_no]
                port.output_only = True
            return acl.build(self.meters, vid, port_num)

        def verify_acl_exact_match(acls):
            """Verify ACLs have equal exact matches"""
            for acl in acls:
                test_config_condition(acl.exact_match != acls[0].exact_match, (
                    'ACLs when used together must have consistent exact_match'))

        def resolve_acls():
            """Resolve config references in ACLs."""
            # TODO: move this config validation to ACL object.
            for vlan in self.vlans.values():
                if vlan.acls_in:
                    acls = []
                    for acl in vlan.acls_in:
                        resolve_acl(acl, vid=vlan.vid)
                        acls.append(self.acls[acl])
                    vlan.acls_in = acls
                    verify_acl_exact_match(acls)
                if vlan.acls_out:
                    acls = []
                    for acl in vlan.acls_out:
                        resolve_acl(acl, vid=vlan.vid)
                        acls.append(self.acls[acl])
                    vlan.acls_out = acls
                    verify_acl_exact_match(acls)
            for port in self.ports.values():
                if port.acls_in:
                    acls = []
                    test_config_condition(self.dp_acls, (
                        'dataplane ACLs cannot be used with port ACLs.'))
                    for acl in port.acls_in:
                        resolve_acl(acl, port_num=port.number)
                        acls.append(self.acls[acl])
                    port.acls_in = acls
                    verify_acl_exact_match(acls)

                if port.dot1x_dyn_acl:
                    acl_names = [acl_name for acl_name, acl in self.acls.items()
                                 if acl.dot1x_assigned]

                    for acl_name in acl_names:
                        resolve_acl(acl_name, port_num=port.number)

                if port.dot1x_acl:
                    acl_names = [self.dot1x.get('auth_acl'),
                                 self.dot1x.get('noauth_acl')]

                    for acl_name in acl_names:
                        if self.acls.get(acl_name, None):
                            resolve_acl(acl_name, port_num=port.number)

            if self.dp_acls:
                acls = []
                for acl in self.acls:
                    resolve_acl(acl, dp=self)
                    acls.append(self.acls[acl])
                self.dp_acls = acls
            # Build unbuilt tunnel ACL rules (DP is not the source of the tunnel)
            for acl in self.acls:
                if self.acls[acl].is_tunnel_acl():
                    resolve_acl(acl, None)
            if self.tunnel_acls:
                for tunnel_acl in self.tunnel_acls:
                    tunnel_acl.verify_tunnel_rules()

        def resolve_routers():
            """Resolve VLAN references in routers."""
            dp_routers = {}
            for router_name, router in self.routers.items():
                if router.bgp_vlan():
                    router.set_bgp_vlan(resolve_vlan(router.bgp_vlan()))
                vlans = resolve_vlans(router.vlans)
                if vlans or router.bgp_vlan():
                    dp_router = copy.copy(router)
                    dp_router.vlans = vlans
                    dp_routers[router_name] = dp_router
            self.routers = dp_routers

            if self.global_vlan:
                vids = {vlan.vid for vlan in self.vlans.values()}
                test_config_condition(
                    self.global_vlan in vids,
                    'global_vlan VID %s conflicts with existing VLAN' % self.global_vlan)

            # Check for overlapping VIP subnets or VLANs.
            all_router_vlans = set()
            for router_name, router in self.routers.items():
                vips = set()
                if router.vlans and len(router.vlans) == 1:
                    lone_vlan = router.vlans[0]
                    test_config_condition(
                        lone_vlan in all_router_vlans,
                        'single VLAN %s in more than one router' % lone_vlan)
                for vlan in router.vlans:
                    vips.update({vip for vip in vlan.faucet_vips if not vip.ip.is_link_local})
                all_router_vlans.update(router.vlans)
                for vip in vips:
                    for other_vip in vips - set([vip]):
                        test_config_condition(
                            vip.ip in other_vip.network,
                            'VIPs %s and %s overlap in router %s' % (
                                vip, other_vip, router_name))
            bgp_routers = self.bgp_routers()
            if bgp_routers:
                for bgp_router in bgp_routers:
                    bgp_vlan = bgp_router.bgp_vlan()
                    vlan_dps = [dp for dp in dps if bgp_vlan.vid in dp.vlans]
                    test_config_condition(len(vlan_dps) != 1, (
                        'DPs %s sharing a BGP speaker VLAN is unsupported'))
                    test_config_condition(bgp_router.bgp_server_addresses() != (
                        bgp_routers[0].bgp_server_addresses()), (
                            'BGP server addresses must all be the same'))
                router_ids = {bgp_router.bgp_routerid() for bgp_router in bgp_routers}
                test_config_condition(
                    len(router_ids) != 1, 'BGP router IDs must all be the same: %s' % router_ids)
                bgp_ports = {bgp_router.bgp_port() for bgp_router in bgp_routers}
                test_config_condition(
                    len(bgp_ports) != 1, 'BGP ports must all be the same: %s' % bgp_ports)

        if self.stack_ports or self.stack:
            self._lldp_defaults()

        test_config_condition(
            not self.vlans and not self.stack_ports,
            'no VLANs referenced by interfaces in %s' % self.name)
        dp_by_name = {dp.name: dp for dp in dps}
        vlan_by_name = {vlan.name: vlan for vlan in self.vlans.values()}
        loop_protect_external_ports = {
            port for port in self.ports.values() if port.loop_protect_external}
        self.has_externals = bool(loop_protect_external_ports)

        resolve_stack_dps()
        resolve_mirror_destinations()
        resolve_acls()
        resolve_routers()

        for port in self.ports.values():
            port.finalize()
        for vlan in self.vlans.values():
            vlan.finalize()
        for acl in self.acls.values():
            acl.finalize()
        for router in self.routers.values():
            router.finalize()

    def finalize(self):
        """Need to configure OF tables as very last step."""
        self._configure_tables()
        super(DP, self).finalize()

    def get_native_vlan(self, port_num):
        """Return native VLAN for a port by number, or None."""
        try:
            return self.ports[port_num].native_vlan
        except KeyError:
            return None

    def bgp_routers(self):
        """Return list of routers with BGP enabled."""
        return tuple([
            router for router in self.routers.values() if router.bgp_as() and router.bgp_vlan()])

    def dot1x_ports(self):
        """Return list of ports with 802.1x enabled."""
        return tuple([port for port in self.ports.values() if port.dot1x])

    @staticmethod
    def _get_conf_changes(logger, conf_name, subconf, new_subconf, diff=False, ignore_keys=None):
        """Generic detection of config changes between DPs, with merge of unchanged instances."""
        if not ignore_keys:
            ignore_keys = []
        ignore_keys = frozenset(ignore_keys)
        curr_confs = frozenset(subconf.keys())
        new_confs = frozenset(new_subconf.keys())
        deleted_confs = curr_confs - new_confs
        added_confs = set()
        changed_confs = set()
        same_confs = set()
        description_only_confs = set()

        for conf_id, new_conf in new_subconf.items():
            old_conf = subconf.get(conf_id, None)
            if old_conf:
                if old_conf.ignore_subconf(
                        new_conf, ignore_keys=ignore_keys):
                    same_confs.add(conf_id)
                elif old_conf.ignore_subconf(
                        new_conf, ignore_keys=(ignore_keys.union(['description']))):
                    same_confs.add(conf_id)
                    description_only_confs.add(conf_id)
                    logger.info('%s %s description only changed' % (
                        conf_name, conf_id))
                else:
                    changed_confs.add(conf_id)
                    if diff:
                        logger.info('%s %s changed: %s' % (
                            conf_name, conf_id, old_conf.conf_diff(new_conf)))
                    else:
                        logger.info('%s %s changed' % (conf_name, conf_id))
            else:
                added_confs.add(conf_id)
                logger.info('%s %s added' % (conf_name, conf_id))

        for conf_id in same_confs:
            old_conf = subconf[conf_id]
            new_subconf[conf_id].merge_dyn(old_conf)

        changes = deleted_confs or added_confs or changed_confs
        if changes:
            if deleted_confs:
                logger.info('%ss deleted: %s' % (conf_name, deleted_confs))
            if added_confs:
                logger.info('%ss added: %s' % (conf_name, added_confs))
            if changed_confs:
                logger.info('%ss changed: %s' % (conf_name, changed_confs))
        else:
            logger.info('no %s changes' % conf_name)

        return (
            changes, deleted_confs, added_confs, changed_confs, same_confs, description_only_confs)

    def _get_acl_config_changes(self, logger, new_dp):
        """Detect any config changes to ACLs.

        Args:
            logger (ValveLogger): logger instance.
            new_dp (DP): new dataplane configuration.
        Returns:
            changed_acls (set): changed/added ACLs.
        """
        _, _, added_acls, changed_acls, _, _ = self._get_conf_changes(
            logger, 'ACL', self.acls, new_dp.acls, diff=True)
        return added_acls.union(changed_acls)

    def _get_vlan_config_changes(self, logger, new_dp):
        """Detect any config changes to VLANs.

        Args:
            logger (ValveLogger): logger instance.
            new_dp (DP): new dataplane configuration.
        Returns:
            changes (tuple) of:
                deleted_vlans (set): deleted VLAN IDs.
                changed_vlans (set): changed/added VLAN IDs.
        """
        _, deleted_vlans, added_vlans, changed_vlans, _, _ = self._get_conf_changes(
            logger, 'VLAN', self.vlans, new_dp.vlans)
        return (deleted_vlans, added_vlans.union(changed_vlans))

    def _get_port_config_changes(self, logger, new_dp, changed_vlans, deleted_vlans, changed_acls):
        """Detect any config changes to ports.

        Args:
            logger (ValveLogger): logger instance.
            new_dp (DP): new dataplane configuration.
            changed_vlans (set): changed/added VLAN IDs.
            deleted_vlans (set): deleted VLAN IDs.
            changed_acls (set): changed/added ACL IDs.
        Returns:
            changes (tuple) of:
                all_ports_changed (bool): True if all ports changed.
                deleted_ports (set): deleted port numbers.
                changed_ports (set): changed port numbers.
                added_ports (set): added port numbers.
                changed_acl_ports (set): changed ACL only port numbers.
                changed_vlans (set): changed/added VLAN IDs.
        """
        _, deleted_ports, added_ports, changed_ports, same_ports, _ = self._get_conf_changes(
            logger, 'port', self.ports, new_dp.ports,
            diff=True, ignore_keys=frozenset(['acls_in']))

        changed_acl_ports = set()
        all_ports_changed = False

        if not same_ports:
            all_ports_changed = True
        # TODO: optimize case where only VLAN ACL changed.
        elif changed_vlans:
            all_ports = frozenset(new_dp.ports.keys())
            new_changed_vlans = {
                vlan for vlan in new_dp.vlans.values() if vlan.vid in changed_vlans}
            for vlan in new_changed_vlans:
                changed_port_nums = {port.number for port in vlan.get_ports()}
                changed_ports.update(changed_port_nums)
            all_ports_changed = changed_ports == all_ports

        # Detect changes to VLANs and ACLs based on port changes.
        if not all_ports_changed:
            def _add_changed_vlan_port(port, port_dp):
                if port.native_vlan:
                    changed_vlans.add(port.native_vlan.vid)
                if port.tagged_vlans:
                    changed_vlans.update({vlan.vid for vlan in port.tagged_vlans})
                if port.stack:
                    changed_vlans.update({vlan.vid for vlan in port_dp.vlans.values()})

            for port_no in changed_ports:
                old_port = self.ports[port_no]
                new_port = new_dp.ports[port_no]
                # native_vlan changed.
                if old_port.native_vlan != new_port.native_vlan:
                    for port in (old_port, new_port):
                        if port.native_vlan:
                            changed_vlans.add(port.native_vlan.vid)
                # tagged vlans changed.
                if old_port.tagged_vlans != new_port.tagged_vlans:
                    for port in (old_port, new_port):
                        if port.tagged_vlans:
                            changed_vlans.update({vlan.vid for vlan in port.tagged_vlans})
                # stacking dis/enabled on a port.
                if bool(old_port.stack) != bool(new_port.stack):
                    changed_vlans.update({vlan.vid for vlan in new_dp.vlans.values()})

            # ports deleted or added.
            for port_no in deleted_ports:
                port = self.ports[port_no]
                _add_changed_vlan_port(port, self)
            for port_no in added_ports:
                port = new_dp.ports[port_no]
                _add_changed_vlan_port(port, new_dp)
            for port_no in same_ports:
                old_port = self.ports[port_no]
                new_port = new_dp.ports[port_no]
                # mirror options changed.
                if old_port.mirror != new_port.mirror:
                    logger.info('port %s mirror options changed: %s' % (
                        port_no, new_port.mirror))
                    changed_ports.add(port_no)
                    for mirrored_port, port_dp in ((old_port, self), (new_port, new_dp)):
                        if mirrored_port.mirror:
                            _add_changed_vlan_port(mirrored_port, port_dp)
                # ACL changes
                new_acl_ids = new_port.acls_in
                port_acls_changed = set()
                if new_acl_ids:
                    new_acl_ids = [acl._id for acl in new_acl_ids]
                    port_acls_changed = set(new_acl_ids).intersection(changed_acls)
                old_acl_ids = old_port.acls_in
                if old_acl_ids:
                    old_acl_ids = [acl._id for acl in old_acl_ids]
                if port_acls_changed:
                    changed_acl_ports.add(port_no)
                    logger.info('port %s ACL changed (ACL %s content changed)' % (
                        port_no, port_acls_changed))
                elif old_acl_ids != new_acl_ids:
                    changed_acl_ports.add(port_no)
                    logger.info('port %s ACL changed (ACL %s to %s)' % (
                        port_no, old_acl_ids, new_acl_ids))

            if changed_acl_ports:
                same_ports -= changed_acl_ports
                logger.info('ports where ACL only changed: %s' % changed_acl_ports)

        same_ports -= changed_ports
        changed_vlans -= deleted_vlans
        # TODO: limit scope to only routers that have affected VLANs.
        changed_vlans_with_vips = []
        for vid in changed_vlans:
            vlan = new_dp.vlans[vid]
            if vlan.faucet_vips:
                changed_vlans_with_vips.append(vlan)
        if changed_vlans_with_vips:
            logger.info('forcing cold start because %s has routing' % changed_vlans_with_vips)
            all_ports_changed = True

        return (all_ports_changed, deleted_ports,
                changed_ports, added_ports, changed_acl_ports, changed_vlans)

    def _get_meter_config_changes(self, logger, new_dp):
        """Detect any config changes to meters.
        Args:
            logger (ValveLogger): logger instance.
            new_dp (DP): new dataplane configuration.
        Returns:
            changes (tuple) of:
                deleted_meters (set): deleted Meter IDs.
                changed_meters (set): changed/added Meter IDs.
        """
        (all_meters_changed, deleted_meters,
         added_meters, changed_meters, _, _) = self._get_conf_changes(
             logger, 'METERS', self.meters, new_dp.meters)

        return (all_meters_changed, deleted_meters, added_meters, changed_meters)

    def _table_configs(self):
        return frozenset([table.table_config for table in self.tables.values()])

    def get_config_changes(self, logger, new_dp):
        """Detect any config changes.

        Args:
            logger (ValveLogger): logger instance
            new_dp (DP): new dataplane configuration.
        Returns:
            (tuple): changes tuple containing:

                deleted_ports (set): deleted port numbers.
                changed_ports (set): changed port numbers.
                added_ports (set): added port numbers.
                changed_acl_ports (set): changed ACL only port numbers.
                deleted_vlans (set): deleted VLAN IDs.
                changed_vlans (set): changed/added VLAN IDs.
                all_ports_changed (bool): True if all ports changed.
                deleted_meters (set): deleted meter numbers
                changed_meters (set): changed/added meter numbers
        """
        if new_dp._table_configs() != self._table_configs():
            logger.info('pipeline table config change - requires cold start')
        elif new_dp.stack_root_name != self.stack_root_name:
            logger.info('Stack root change - requires cold start')
        elif new_dp.routers != self.routers:
            logger.info('DP routers config changed - requires cold start')
        elif not self.ignore_subconf(
<<<<<<< HEAD
                new_dp, ignore_keys=['interfaces', 'interfaces_range', 'routers']):
=======
                new_dp, ignore_keys=['interfaces', 'interface_ranges', 'routers']):
>>>>>>> b73ec09d
            logger.info('DP config changed - requires cold start: %s' % self.conf_diff(new_dp))
        else:
            changed_acls = self._get_acl_config_changes(logger, new_dp)
            deleted_vlans, changed_vlans = self._get_vlan_config_changes(logger, new_dp)
            (all_meters_changed, deleted_meters,
             added_meters, changed_meters) = self._get_meter_config_changes(logger, new_dp)
            (all_ports_changed, deleted_ports, changed_ports, added_ports,
             changed_acl_ports, changed_vlans) = self._get_port_config_changes(
                 logger, new_dp, changed_vlans, deleted_vlans, changed_acls)
            return (deleted_ports, changed_ports, added_ports, changed_acl_ports,
                    deleted_vlans, changed_vlans, all_ports_changed,
                    all_meters_changed, deleted_meters,
                    added_meters, changed_meters)
        # default cold start
        return (set(), set(), set(), set(), set(), set(), True, True, set(), set(), set())

    def get_tables(self):
        """Return tables as dict for API call."""
        return {
            table_name: table.table_id for table_name, table in self.tables.items()}

    def get_config_dict(self):
        """Return DP config as a dict for API call."""
        return {
            'dps': {self.name: self.to_conf()},
            'vlans': {vlan.name: vlan.to_conf() for vlan in self.vlans.values()},
            'acls': {acl_id: acl.to_conf() for acl_id, acl in self.acls.items()}}<|MERGE_RESOLUTION|>--- conflicted
+++ resolved
@@ -1603,11 +1603,7 @@
         elif new_dp.routers != self.routers:
             logger.info('DP routers config changed - requires cold start')
         elif not self.ignore_subconf(
-<<<<<<< HEAD
-                new_dp, ignore_keys=['interfaces', 'interfaces_range', 'routers']):
-=======
                 new_dp, ignore_keys=['interfaces', 'interface_ranges', 'routers']):
->>>>>>> b73ec09d
             logger.info('DP config changed - requires cold start: %s' % self.conf_diff(new_dp))
         else:
             changed_acls = self._get_acl_config_changes(logger, new_dp)
