--- conflicted
+++ resolved
@@ -2691,7 +2691,6 @@
 """
         self.check_config_success(config, cp.dp_parser)
 
-<<<<<<< HEAD
     def test_rule_acl_parse(self):
         config = """
 dps:
@@ -2709,7 +2708,7 @@
         allow: 1
 """
         self.check_config_success(config, cp.dp_parser)
-=======
+
     def test_stack_priority_value_invalid(self):
         """Test config fails when stack priority invalid type"""
         config = """
@@ -2733,7 +2732,7 @@
         config = """
 acls:
     office-vlan-protect:
-        - rule:
+        - rule: []
 vlans:
     office:
         vid: 100
@@ -2746,7 +2745,6 @@
                 native_vlan: office
 """
         self.check_config_failure(config, cp.dp_parser)
->>>>>>> 4eadc01a
 
 
 if __name__ == "__main__":
