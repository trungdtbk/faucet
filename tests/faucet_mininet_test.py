--- conflicted
+++ resolved
@@ -2686,15 +2686,11 @@
         print('  table_actions: %s' % sorted(table_actions[table]))
 
 
-<<<<<<< HEAD
 def run_tests(requested_test_classes,
               excluded_test_classes,
               keep_logs,
               serial,
-              config):
-=======
-def run_tests(requested_test_classes, keep_logs, serial, hw_config):
->>>>>>> 4d624a45
+              hw_config):
     """Actually run the test suites, potentially in parallel."""
     if hw_config is not None:
         print('Testing hardware, forcing test serialization')
@@ -2705,7 +2701,7 @@
         target=faucet_mininet_test_util.serve_ports, args=(ports_sock,))
     ports_server.setDaemon(True)
     ports_server.start()
-    sanity_tests = unittest.TestSuite() 
+    sanity_tests = unittest.TestSuite()
     single_tests = unittest.TestSuite()
     parallel_tests = unittest.TestSuite()
     for name, obj in inspect.getmembers(sys.modules[__name__]):
@@ -2800,16 +2796,8 @@
     if not lint_check():
         print('pylint must pass with no errors')
         sys.exit(-1)
-<<<<<<< HEAD
-    config = import_config()
-    if config is not None:
-        print('Testing hardware, forcing test serialization')
-        serial = True
-    run_tests(args, excluded_test_classes, keep_logs, serial, config)
-=======
     hw_config = import_hw_config()
-    run_tests(args, keep_logs, serial, hw_config)
->>>>>>> 4d624a45
+    run_tests(args, excluded_test_classes, keep_logs, serial, hw_config)
 
 
 if __name__ == '__main__':
