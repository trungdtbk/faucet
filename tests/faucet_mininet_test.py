#!/usr/bin/env python

"""Mininet tests for FAUCET.

 * must be run as root
 * you can run a specific test case only, by adding the class name of the test
   case to the command. Eg ./faucet_mininet_test.py FaucetUntaggedIPv4RouteTest

 REQUIRES:

 * mininet 2.2.0 or later (Ubuntu 14 ships with 2.1.0, which is not supported)
   use the "install from source" option from
   https://github.com/mininet/mininet/blob/master/INSTALL.
   suggest ./util/install.sh -n
 * OVS 2.3.1 or later (Ubuntu 14 ships with 2.0.2, which is not supported)
 * VLAN utils (vconfig, et al - on Ubuntu, apt-get install vlan)
 * fuser
 * net-tools
 * iputils-ping
 * netcat-openbsd
 * tcpdump
 * exabgp
 * pylint
 * curl
 * ladvd
"""

import collections
import glob
import inspect
import os
import sys
import getopt
import random
import re
import shutil
import subprocess
import tempfile
import threading
import time
import unittest

from SimpleHTTPServer import SimpleHTTPRequestHandler
from BaseHTTPServer import HTTPServer

import ipaddress
import yaml

from concurrencytest import ConcurrentTestSuite, fork_for_tests
from mininet.log import setLogLevel
from mininet.net import Mininet
from mininet.node import Intf
from mininet.util import dumpNodeConnections, pmonitor
from mininet.clean import Cleanup
from packaging import version

import faucet_mininet_test_util
import faucet_mininet_test_base


# list of required external dependencies
# external binary, argument to get version,
# RE to check present RE to get version, minimum required version.
EXTERNAL_DEPENDENCIES = (
    ('ryu-manager', ['--version'],
     'ryu-manager', r'ryu-manager (\d+\.\d+)\n', "4.9"),
    ('ovs-vsctl', ['--version'], 'Open vSwitch',
     r'ovs-vsctl\s+\(Open vSwitch\)\s+(\d+\.\d+)\.\d+\n', "2.3"),
    ('tcpdump', ['-h'], 'tcpdump',
     r'tcpdump\s+version\s+(\d+\.\d+)\.\d+\n', "4.5"),
    ('nc', [], 'nc from the netcat-openbsd', '', 0),
    ('vconfig', [], 'the VLAN you are talking about', '', 0),
    ('2to3', ['--help'], 'Usage: 2to3', '', 0),
    ('fuser', ['-V'], r'fuser \(PSmisc\)',
     r'fuser \(PSmisc\) (\d+\.\d+)\n', "22.0"),
    ('mn', ['--version'], r'\d+\.\d+.\d+',
     r'(\d+\.\d+).\d+', "2.2"),
    ('exabgp', ['--version'], 'ExaBGP',
     r'ExaBGP : (\d+\.\d+).\d+', "3.4"),
    ('pip', ['show', 'influxdb'], 'influxdb',
     r'Version:\s+(\d+\.\d+)\.\d+', "3.0"),
    ('pylint', ['--version'], 'pylint',
     r'pylint (\d+\.\d+).\d+,', "1.6"),
    ('curl', ['--version'], 'libcurl',
     r'curl (\d+\.\d+).\d+', "7.3"),
    ('ladvd', ['-h'], 'ladvd',
     r'ladvd version (\d+\.\d+)\.\d+', "1.1"),
)

# Must pass with 0 lint errors
FAUCET_LINT_SRCS = glob.glob(
    os.path.join(faucet_mininet_test_util.FAUCET_DIR, '*py'))
FAUCET_TEST_LINT_SRCS = [
    os.path.join(os.path.dirname(__file__), 'faucet_mininet_test.py'),
    os.path.join(os.path.dirname(__file__), 'faucet_mininet_test_base.py')]

# Maximum number of parallel tests to run at once
MAX_PARALLEL_TESTS = 4

# see hw_switch_config.yaml for how to bridge in an external hardware switch.
HW_SWITCH_CONFIG_FILE = 'hw_switch_config.yaml'
REQUIRED_TEST_PORTS = 4


class FaucetTest(faucet_mininet_test_base.FaucetTestBase):

    RUN_GAUGE = True

    def setUp(self):
        self.tmpdir = self.tmpdir_name()
        os.environ['FAUCET_CONFIG'] = os.path.join(
            self.tmpdir, 'faucet.yaml')
        os.environ['GAUGE_CONFIG'] = os.path.join(
            self.tmpdir, 'gauge.yaml')
        os.environ['FAUCET_LOG'] = os.path.join(
            self.tmpdir, 'faucet.log')
        os.environ['FAUCET_EXCEPTION_LOG'] = os.path.join(
            self.tmpdir, 'faucet-exception.log')
        os.environ['GAUGE_LOG'] = os.path.join(
            self.tmpdir, 'gauge.log')
        os.environ['GAUGE_EXCEPTION_LOG'] = os.path.join(
            self.tmpdir, 'gauge-exception.log')
        self.debug_log_path = os.path.join(
            self.tmpdir, 'ofchannel.log')
        self.monitor_stats_file = os.path.join(
            self.tmpdir, 'ports.txt')
        self.monitor_state_file = os.path.join(
            self.tmpdir, 'state.txt')
        self.monitor_flow_table_file = os.path.join(
            self.tmpdir, 'flow.txt')
        if self.config is not None:
            if 'hw_switch' in self.config:
                self.hw_switch = self.config['hw_switch']
            if self.hw_switch:
                self.dpid = self.config['dpid']
                self.cpn_intf = self.config['cpn_intf']
                self.of_port = self.config['of_port']
                self.gauge_of_port = self.config['gauge_of_port']
                self.hardware = self.config['hardware']
                if 'ctl_privkey' in self.config:
                    self.ctl_privkey = self.config['ctl_privkey']
                if 'ctl_cert' in self.config:
                    self.ctl_cert = self.config['ctl_cert']
                if 'ca_certs' in self.config:
                    self.ca_certs = self.config['ca_certs']
                dp_ports = self.config['dp_ports']
                self.port_map = {}
                self.switch_map = {}
                for i, switch_port in enumerate(dp_ports):
                    test_port_name = 'port_%u' % (i + 1)
                    self.port_map[test_port_name] = switch_port
                    self.switch_map[test_port_name] = dp_ports[switch_port]

        if self.hw_switch:
            self.topo_class = faucet_mininet_test_base.FaucetHwSwitchTopo
            self.dpid = faucet_mininet_test_util.str_int_dpid(self.dpid)
        else:
            self.topo_class = faucet_mininet_test_base.FaucetSwitchTopo
            self.dpid = str(random.randint(1, 2**32))
            self.of_port, _ = faucet_mininet_test_util.find_free_port(
                self.ports_sock)
            self.gauge_of_port, _ = faucet_mininet_test_util.find_free_port(
                self.ports_sock)

        self.CONFIG = '\n'.join((
            self.get_config_header(
                self.CONFIG_GLOBAL, self.debug_log_path, self.dpid, self.hardware),
            self.CONFIG % self.port_map))
        open(os.environ['FAUCET_CONFIG'], 'w').write(self.CONFIG)
        self.influx_port, _ = faucet_mininet_test_util.find_free_port(
            self.ports_sock)
        self.GAUGE_CONFIG = self.get_gauge_config(
            os.environ['FAUCET_CONFIG'],
            self.monitor_stats_file,
            self.monitor_state_file,
            self.monitor_flow_table_file,
            self.influx_port,
            )
        open(os.environ['GAUGE_CONFIG'], 'w').write(self.GAUGE_CONFIG)

        self.net = None
        self.topo = None

    def attach_physical_switch(self):
        """Bridge a physical switch into test topology."""
        switch = self.net.switches[0]
        mapped_base = max(len(self.switch_map), len(self.port_map))
        for i, test_host_port in enumerate(sorted(self.switch_map)):
            port_i = i + 1
            mapped_port_i = mapped_base + port_i
            phys_port = Intf(self.switch_map[test_host_port], node=switch)
            switch.cmd('ip link set dev %s up' % phys_port)
            switch.cmd(
                ('ovs-vsctl add-port %s %s -- '
                 'set Interface %s ofport_request=%u') % (
                     switch.name,
                     phys_port.name,
                     phys_port.name,
                     mapped_port_i))
            for port_pair in ((port_i, mapped_port_i), (mapped_port_i, port_i)):
                port_x, port_y = port_pair
                switch.cmd('%s add-flow %s in_port=%u,actions=output:%u' % (
                    self.OFCTL, switch.name, port_x, port_y))

    def start_net(self):
        """Start Mininet network."""
        controller_intf = 'lo'
        if self.hw_switch:
            controller_intf = self.cpn_intf
        self.net = Mininet(
            self.topo,
            controller=faucet_mininet_test_base.FAUCET(
                name='faucet', tmpdir=self.tmpdir,
                controller_intf=controller_intf,
                ctl_privkey=self.ctl_privkey,
                ctl_cert=self.ctl_cert,
                ca_certs=self.ca_certs,
                ports_sock=self.ports_sock,
                port=self.of_port))
        self.pre_start_net()
        if self.RUN_GAUGE:
            gauge_controller = faucet_mininet_test_base.Gauge(
                name='gauge', tmpdir=self.tmpdir,
                controller_intf=controller_intf,
                ctl_privkey=self.ctl_privkey,
                ctl_cert=self.ctl_cert,
                ca_certs=self.ca_certs,
                port=self.gauge_of_port)
            self.net.addController(gauge_controller)
        self.net.start()
        if self.hw_switch:
            self.attach_physical_switch()
        self.net.waitConnected()
        self.wait_debug_log()
        self.wait_until_matching_flow('OUTPUT:CONTROLLER')
        dumpNodeConnections(self.net.hosts)

    def tcpdump_helper(self, tcpdump_host, tcpdump_filter, funcs=[],
                       timeout=10, packets=2, root_intf=False):
        intf = tcpdump_host.intf().name
        if root_intf:
            intf = intf.split('.')[0]
        tcpdump_cmd = 'timeout %us tcpdump -i %s -e -n -U -v -c %u %s' % (
            timeout, intf, packets, tcpdump_filter)
        tcpdump_out = tcpdump_host.popen(tcpdump_cmd, stderr=subprocess.STDOUT)
        popens = {tcpdump_host: tcpdump_out}
        tcpdump_started = False
        tcpdump_txt = ''
        for host, line in pmonitor(popens):
            if host == tcpdump_host:
                if tcpdump_started:
                    tcpdump_txt += line.strip()
                elif re.search('tcpdump: listening on ', line):
                    # when we see tcpdump start, then call provided functions.
                    tcpdump_started = True
                    for func in funcs:
                        func()
                else:
                    print('tcpdump_helper: %s' % line)
        self.assertTrue(tcpdump_started)
        return tcpdump_txt

    def bogus_mac_flooded_to_port1(self):
        first_host, second_host, third_host = self.net.hosts[0:3]
        unicast_flood_filter = 'ether host %s' % self.BOGUS_MAC
        static_bogus_arp = 'arp -s %s %s' % (first_host.IP(), self.BOGUS_MAC)
        curl_first_host = 'curl -m 5 http://%s' % first_host.IP()
        tcpdump_txt = self.tcpdump_helper(
            first_host, unicast_flood_filter,
            [lambda: second_host.cmd(static_bogus_arp),
             lambda: second_host.cmd(curl_first_host),
             lambda: self.net.ping(hosts=(second_host, third_host))])
        return not re.search('0 packets captured', tcpdump_txt)

    def verify_lldp_blocked(self):
        first_host, second_host = self.net.hosts[0:2]
        lldp_filter = 'ether proto 0x88cc'
        ladvd_mkdir = 'mkdir -p /var/run/ladvd'
        send_lldp = '%s -L -o %s' % (self.LADVD, second_host.defaultIntf())
        tcpdump_txt = self.tcpdump_helper(
            first_host, lldp_filter,
            [lambda: second_host.cmd(ladvd_mkdir),
             lambda: second_host.cmd(send_lldp),
             lambda: second_host.cmd(send_lldp),
             lambda: second_host.cmd(send_lldp)],
            timeout=20, packets=5)
        if re.search(second_host.MAC(), tcpdump_txt):
            return False
        return True

    def is_cdp_blocked(self):
        first_host, second_host = self.net.hosts[0:2]
        cdp_filter = 'ether host 01:00:0c:cc:cc:cc and ether[20:2]==0x2000'
        ladvd_mkdir = 'mkdir -p /var/run/ladvd'
        send_cdp = '%s -C -o %s' % (self.LADVD, second_host.defaultIntf())
        tcpdump_txt = self.tcpdump_helper(
            first_host,
            cdp_filter,
            [lambda: second_host.cmd(ladvd_mkdir),
             lambda: second_host.cmd(send_cdp),
             lambda: second_host.cmd(send_cdp),
             lambda: second_host.cmd(send_cdp)],
            timeout=20, packets=5)

        if re.search(second_host.MAC(), tcpdump_txt):
            return False
        return True

    def verify_ping_mirrored(self, first_host, second_host, mirror_host):
        self.net.ping((first_host, second_host))
        for host in (first_host, second_host):
            self.require_host_learned(host)
        self.assertEquals(0, self.net.ping((first_host, second_host)))
        mirror_mac = mirror_host.MAC()
        tcpdump_filter = (
            'not ether src %s and '
            '(icmp[icmptype] == 8 or icmp[icmptype] == 0)') % mirror_mac
        first_ping_second = 'ping -c1 %s' % second_host.IP()
        tcpdump_txt = self.tcpdump_helper(
            mirror_host, tcpdump_filter, [
                lambda: first_host.cmd(first_ping_second)])
        self.assertTrue(re.search(
            '%s: ICMP echo request' % second_host.IP(), tcpdump_txt),
                        msg=tcpdump_txt)
        self.assertTrue(re.search(
            '%s: ICMP echo reply' % first_host.IP(), tcpdump_txt),
                        msg=tcpdump_txt)

    def gauge_smoke_test(self):
        watcher_files = (
            self.monitor_stats_file,
            self.monitor_state_file,
            self.monitor_flow_table_file)
        for watcher_file in watcher_files:
            for _ in range(5):
                if os.path.exists(watcher_file):
                    break
                time.sleep(1)
            if (os.path.exists(watcher_file) and
                    os.stat(watcher_file).st_size > 0):
                continue
            self.fail(
                'gauge did not output %s (gauge not connected?)' % watcher_file)
        self.assertEquals(
            0, os.path.getsize(os.environ['FAUCET_EXCEPTION_LOG']))


class FaucetAPITest(faucet_mininet_test_base.FaucetTestBase):
    """Test the Faucet API."""

    def setUp(self):
        self.tmpdir = self.tmpdir_name()
        self.results_file = os.path.join(
            self.tmpdir, 'result.txt')
        os.environ['API_TEST_RESULT'] = self.results_file
        shutil.copytree('config', os.path.join(self.tmpdir, 'config'))
        os.environ['FAUCET_CONFIG'] = os.path.join(
            self.tmpdir, 'config/testconfigv2-simple.yaml')
        os.environ['FAUCET_LOG'] = os.path.join(
            self.tmpdir, 'faucet.log')
        os.environ['FAUCET_EXCEPTION_LOG'] = os.path.join(
            self.tmpdir, 'faucet-exception.log')
        self.dpid = str(0xcafef00d)
        self.of_port, _ = faucet_mininet_test_util.find_free_port(
            self.ports_sock)
        self.topo = faucet_mininet_test_base.FaucetSwitchTopo(
            self.ports_sock,
            dpid=self.dpid,
            n_untagged=7
            )
        self.net = Mininet(
            self.topo,
            controller=faucet_mininet_test_base.FaucetAPI(
                name='faucet-api',
                port=self.of_port
                )
            )
        self.net.start()

    def test_api(self):
        countdown = 30
        while countdown > 0:
            try:
                with open(self.results_file, 'r') as results:
                    result = results.read().strip()
                    self.assertEquals('pass', result, result)
                    return
            except IOError:
                countdown -= 1
                time.sleep(1)
        self.fail('no result from API test')


class FaucetUntaggedTest(FaucetTest):
    """Basic untagged VLAN test."""

    N_UNTAGGED = 4
    N_TAGGED = 0
    CONFIG_GLOBAL = """
vlans:
    100:
        description: "untagged"
"""

    CONFIG = """
        interfaces:
            %(port_1)d:
                native_vlan: 100
                description: "b1"
            %(port_2)d:
                native_vlan: 100
                description: "b2"
            %(port_3)d:
                native_vlan: 100
                description: "b3"
            %(port_4)d:
                native_vlan: 100
                description: "b4"
"""

    def setUp(self):
        super(FaucetUntaggedTest, self).setUp()
        self.topo = self.topo_class(
            self.ports_sock, dpid=self.dpid,
            n_tagged=self.N_TAGGED, n_untagged=self.N_UNTAGGED)
        self.start_net()

    def test_untagged(self):
        """All hosts on the same untagged VLAN should have connectivity."""
        self.ping_all_when_learned()
        self.flap_all_switch_ports()
        self.gauge_smoke_test()


class FaucetSanityTest(FaucetUntaggedTest):
<<<<<<< HEAD
    """Sanity test - make sure test environment is correct before running all tess."""
=======
    """Sanity test - make sure test environment is correct before running all tests."""
>>>>>>> a31e8429

    pass


class FaucetUntaggedInfluxTest(FaucetUntaggedTest):
    """Basic untagged VLAN test with Influx."""

    def get_gauge_watcher_config(self):
        return """
    port_stats:
        dps: ['faucet-1']
        type: 'port_stats'
        interval: 2
        db: 'influx'
    port_state:
        dps: ['faucet-1']
        type: 'port_state'
        interval: 2
        db: 'influx'
"""

    def test_untagged_influx_down(self):
        self.ping_all_when_learned()
        self.assertEquals(
            0, os.path.getsize(os.environ['FAUCET_EXCEPTION_LOG']))

    def test_untagged(self):

        class PostHandler(SimpleHTTPRequestHandler):

            def do_POST(self):
                content_len = int(self.headers.getheader('content-length', 0))
                content = self.rfile.read(content_len)
                open(os.environ['INFLUXLOG'], 'a').write(content)
                return self.send_response(204)

        os.environ['INFLUXLOG'] = os.path.join(self.tmpdir, 'influx.log')
        server = HTTPServer(('', self.influx_port), PostHandler)
        thread = threading.Thread(target=server.serve_forever)
        thread.daemon = True
        thread.start()
        self.ping_all_when_learned()
        for _ in range(3):
            if os.path.exists(os.environ['INFLUXLOG']):
                break
            time.sleep(2)
        server.shutdown()
        self.assertTrue(os.path.exists(os.environ['INFLUXLOG']))


class FaucetNailedForwardingTest(FaucetUntaggedTest):

    CONFIG_GLOBAL = """
vlans:
    100:
        description: "untagged"
acls:
    1:
        - rule:
            dl_dst: "0e:00:00:00:01:01"
            actions:
                output:
                    port: b1
        - rule:
            dl_dst: "0e:00:00:00:02:02"
            actions:
                output:
                    port: b2
        - rule:
            dl_type: 0x806
            dl_dst: "ff:ff:ff:ff:ff:ff"
            arp_tpa: "10.0.0.1"
            actions:
                output:
                    port: b1
        - rule:
            dl_type: 0x806
            dl_dst: "ff:ff:ff:ff:ff:ff"
            arp_tpa: "10.0.0.2"
            actions:
                output:
                    port: b2
        - rule:
            actions:
                allow: 0
"""

    CONFIG = """
        interfaces:
            b1:
                number: %(port_1)d
                native_vlan: 100
                acl_in: 1
            b2:
                number: %(port_2)d
                native_vlan: 100
                acl_in: 1
            b3:
                number: %(port_3)d
                native_vlan: 100
                acl_in: 1
            b4:
                number: %(port_4)d
                native_vlan: 100
                acl_in: 1
"""

    def test_untagged(self):
        first_host, second_host = self.net.hosts[0:2]
        first_host.setMAC("0e:00:00:00:01:01")
        second_host.setMAC("0e:00:00:00:02:02")
        self.one_ipv4_ping(
            first_host, second_host.IP(), require_host_learned=False)
        self.one_ipv4_ping(
            second_host, first_host.IP(), require_host_learned=False)



class FaucetUntaggedLLDPBlockedTest(FaucetUntaggedTest):

    def test_untagged(self):
        self.ping_all_when_learned()
        self.assertTrue(self.verify_lldp_blocked())


class FaucetUntaggedCDPTest(FaucetUntaggedTest):

    def test_untagged(self):
        self.ping_all_when_learned()
        self.assertFalse(self.is_cdp_blocked())


class FaucetUntaggedLLDPUnblockedTest(FaucetUntaggedTest):

    CONFIG = """
        drop_lldp: False
        interfaces:
            %(port_1)d:
                native_vlan: 100
                description: "b1"
            %(port_2)d:
                native_vlan: 100
                description: "b2"
            %(port_3)d:
                native_vlan: 100
                description: "b3"
            %(port_4)d:
                native_vlan: 100
                description: "b4"
"""

    def test_untagged(self):
        self.ping_all_when_learned()
        self.assertFalse(self.verify_lldp_blocked())


class FaucetZodiacUntaggedTest(FaucetUntaggedTest):
    """Zodiac has only 3 ports available, and one controller so no Gauge."""

    RUN_GAUGE = False
    N_UNTAGGED = 3

    def test_untagged(self):
        """All hosts on the same untagged VLAN should have connectivity."""
        self.ping_all_when_learned()
        self.flap_all_switch_ports()
        self.ping_all_when_learned()


class FaucetTaggedAndUntaggedVlanTest(FaucetTest):
    """Test mixture of tagged and untagged hosts on the same VLAN."""

    CONFIG_GLOBAL = """
vlans:
    100:
        description: "mixed"
"""

    CONFIG = """
        interfaces:
            %(port_1)d:
                tagged_vlans: [100]
                description: "b1"
            %(port_2)d:
                native_vlan: 100
                description: "b2"
            %(port_3)d:
                native_vlan: 100
                description: "b3"
            %(port_4)d:
                native_vlan: 100
                description: "b4"
"""

    def setUp(self):
        super(FaucetTaggedAndUntaggedVlanTest, self).setUp()
        self.topo = self.topo_class(
            self.ports_sock, dpid=self.dpid, n_tagged=1, n_untagged=3)
        self.start_net()

    def test_untagged(self):
        """Test connectivity including after port flapping."""
        self.ping_all_when_learned()
        self.flap_all_switch_ports()
        self.ping_all_when_learned()


class FaucetZodiacTaggedAndUntaggedVlanTest(FaucetUntaggedTest):

    RUN_GAUGE = False
    N_TAGGED = 1
    N_UNTAGGED = 2
    CONFIG_GLOBAL = """
vlans:
    100:
        description: "mixed"
"""

    CONFIG = """
        interfaces:
            %(port_1)d:
                tagged_vlans: [100]
                description: "b1"
            %(port_2)d:
                native_vlan: 100
                description: "b2"
            %(port_3)d:
                native_vlan: 100
                description: "b3"
            %(port_4)d:
                native_vlan: 100
                description: "b4"
"""

    def test_untagged(self):
        """Test connectivity including after port flapping."""
        self.ping_all_when_learned()
        self.flap_all_switch_ports()
        self.ping_all_when_learned()


class FaucetUntaggedMaxHostsTest(FaucetUntaggedTest):

    CONFIG_GLOBAL = """
vlans:
    100:
        description: "untagged"
        max_hosts: 2
"""

    CONFIG = """
        interfaces:
            %(port_1)d:
                native_vlan: 100
                description: "b1"
            %(port_2)d:
                native_vlan: 100
                description: "b2"
            %(port_3)d:
                native_vlan: 100
                description: "b3"
            %(port_4)d:
                native_vlan: 100
                description: "b4"
"""

    def test_untagged(self):
        self.net.pingAll()
        learned_hosts = [
            host for host in self.net.hosts if self.host_learned(host)]
        self.assertEquals(2, len(learned_hosts))


class FaucetUntaggedHUPTest(FaucetUntaggedTest):
    """Test handling HUP signal without config change."""

    def get_configure_count(self):
        """Return the number of times FAUCET has received HUP."""
        controller = self.net.controllers[0]
        configure_count = controller.cmd(
            'grep -c "configuration is unchanged" %s' % os.environ['FAUCET_LOG'])
        return configure_count

    def test_untagged(self):
        """Test that FAUCET receives HUP signal and keeps switching."""
        switch = self.net.switches[0]
        for i in range(0, 3):
            configure_count = self.get_configure_count()
            self.assertEquals(i, int(configure_count))
            self.hup_faucet()
            time.sleep(1)
            for _ in range(3):
                configure_count = self.get_configure_count()
                if configure_count == i + 1:
                    break
                time.sleep(1)
            self.assertTrue(i + 1, configure_count)
            self.assertTrue(switch.connected())
            self.wait_until_matching_flow('OUTPUT:CONTROLLER')
            self.ping_all_when_learned()


class FaucetConfigReloadTest(FaucetTest):
    """Test handling HUP signal with config change."""

    N_UNTAGGED = 4
    N_TAGGED = 0
    CONFIG_GLOBAL = """
vlans:
    100:
        description: "untagged"

"""
    CONFIG = """
        interfaces:
            %(port_1)d:
                native_vlan: 100
                description: "b1"
            %(port_2)d:
                native_vlan: 100
                description: "b2"
            %(port_3)d:
                native_vlan: 100
                description: "b3"
            %(port_4)d:
                native_vlan: 100
                description: "b4"
"""
    ACL = """
acls:
    1:
        - rule:
            dl_type: 0x800
            nw_proto: 6
            tp_dst: 5001
            actions:
                allow: 0
        - rule:
            dl_type: 0x800
            nw_proto: 6
            tp_dst: 5002
            actions:
                allow: 1
        - rule:
            actions:
                allow: 1
    2:
        - rule:
            dl_type: 0x800
            nw_proto: 6
            tp_dst: 5001
            actions:
                allow: 1
        - rule:
            dl_type: 0x800
            nw_proto: 6
            tp_dst: 5002
            actions:
                allow: 0
        - rule:
            actions:
                allow: 1
"""
    def setUp(self):
        super(FaucetConfigReloadTest, self).setUp()
        self.acl_config_file = '%s/acl.yaml' % self.tmpdir
        open(self.acl_config_file, 'w').write(self.ACL)
        open(os.environ['FAUCET_CONFIG'], 'a').write(
                'include:\n     - %s' % self.acl_config_file)
        self.topo = self.topo_class(
            self.ports_sock, dpid=self.dpid,
            n_tagged=self.N_TAGGED, n_untagged=self.N_UNTAGGED)
        self.start_net()

    def get_port_match_flow(self, port_no, table_id=3):
        exp_flow = '"table_id: %d".+"in_port": %s' % (table_id, port_no)
        flow = self.get_matching_flow_on_dpid(self.dpid, exp_flow)
        return flow

    def change_port_config(self, port, config_name, config_value, restart=True):
        conf = yaml.load(open(os.environ['FAUCET_CONFIG'], 'r').read())
        conf['dps']['faucet-1']['interfaces'][port][config_name] = config_value
        open(os.environ['FAUCET_CONFIG'], 'w').write(yaml.dump(conf))
        if restart:
            self.hup_faucet()

    def change_vlan_config(self, vlan, config_name, config_value, restart=True):
        conf = yaml.load(open(os.environ['FAUCET_CONFIG'], 'r').read())
        conf['vlans'][vlan][config_name] = config_value
        open(os.environ['FAUCET_CONFIG'], 'w').write(yaml.dump(conf))
        if restart:
            self.hup_faucet()

    def test_port_change_vlan(self):
        first_host = self.net.hosts[0]
        second_host = self.net.hosts[1]
        self.ping_all_when_learned()
        self.change_port_config(1, 'native_vlan', 200, restart=False)
        self.change_port_config(2, 'native_vlan', 200, restart=True)
        self.wait_until_matching_flow(
                r'SET_FIELD: {vlan_vid:4296}.+in_port": 1',
                timeout=2)
        self.one_ipv4_ping(first_host, second_host.IP(), require_host_learned=False)

    def test_port_change_acl(self):
        self.ping_all_when_learned()
        self.change_port_config(1, 'acl_in', 1)
        first_host, second_host = self.net.hosts[0:2]
        self.ping_all_when_learned()
        self.verify_tp_dst_blocked(5001, first_host, second_host)
        self.verify_tp_dst_notblocked(5002, first_host, second_host)

    def test_port_change_permanent_learn(self):
        first_host, second_host, third_host = self.net.hosts[0:3]
        self.change_port_config(1, 'permanent_learn', True)
        self.ping_all_when_learned()
        original_third_host_mac = third_host.MAC()
        third_host.setMAC(first_host.MAC())
        self.assertEqual(100.0, self.net.ping((second_host, third_host)))
        self.assertEqual(0, self.net.ping((first_host, second_host)))
        third_host.setMAC(original_third_host_mac)
        self.ping_all_when_learned()
        self.change_port_config(1, 'acl_in', 1)
        self.verify_tp_dst_blocked(5001, first_host, second_host)
        self.verify_tp_dst_notblocked(5002, first_host, second_host)


class FaucetSingleUntaggedBGPIPv4RouteTest(FaucetUntaggedTest):
    """Test IPv4 routing and import from BGP."""

    CONFIG_GLOBAL = """
vlans:
    100:
        description: "untagged"
        faucet_vips: ["10.0.0.254/24"]
        bgp_port: 9179
        bgp_as: 1
        bgp_routerid: "1.1.1.1"
        bgp_neighbor_addresses: ["127.0.0.1"]
        bgp_neighbor_as: 2
        routes:
            - route:
                ip_dst: 10.99.99.0/24
                ip_gw: 10.0.0.1
"""

    CONFIG = """
        arp_neighbor_timeout: 2
        max_resolve_backoff_time: 1
        interfaces:
            %(port_1)d:
                native_vlan: 100
                description: "b1"
            %(port_2)d:
                native_vlan: 100
                description: "b2"
            %(port_3)d:
                native_vlan: 100
                description: "b3"
            %(port_4)d:
                native_vlan: 100
                description: "b4"
"""

    exabgp_conf = """
group test {
  router-id 2.2.2.2;
  neighbor 127.0.0.1 {
    passive;
    local-address 127.0.0.1;
    peer-as 1;
    local-as 2;
    static {
      route 10.0.1.0/24 next-hop 10.0.0.1 local-preference 100;
      route 10.0.2.0/24 next-hop 10.0.0.2 local-preference 100;
      route 10.0.3.0/24 next-hop 10.0.0.2 local-preference 100;
      route 10.0.4.0/24 next-hop 10.0.0.254;
      route 10.0.5.0/24 next-hop 10.10.0.1;
   }
 }
}
"""
    exabgp_log = None

    def pre_start_net(self):
        self.exabgp_log = self.start_exabgp(self.exabgp_conf)

    def test_untagged(self):
        """Test IPv4 routing, and BGP routes received."""
        first_host, second_host = self.net.hosts[:2]
        # wait until 10.0.0.1 has been resolved
        self.wait_for_route_as_flow(
            first_host.MAC(), ipaddress.IPv4Network(u'10.99.99.0/24'))
        self.wait_bgp_up(self.exabgp_log)
        self.wait_exabgp_sent_updates(self.exabgp_log)
        self.verify_invalid_bgp_route('10.0.0.4/24 cannot be us')
        self.verify_invalid_bgp_route('10.0.0.5/24 is not a connected network')
        self.wait_for_route_as_flow(
            second_host.MAC(), ipaddress.IPv4Network(u'10.0.3.0/24'))
        self.verify_ipv4_routing_mesh()
        self.flap_all_switch_ports()
        self.verify_ipv4_routing_mesh()
        self.stop_exabgp()


class FaucetSingleUntaggedIPv4RouteTest(FaucetUntaggedTest):
    """Test IPv4 routing and export to BGP."""

    CONFIG_GLOBAL = """
vlans:
    100:
        description: "untagged"
        faucet_vips: ["10.0.0.254/24"]
        bgp_port: 9179
        bgp_as: 1
        bgp_routerid: "1.1.1.1"
        bgp_neighbor_addresses: ["127.0.0.1"]
        bgp_neighbor_as: 2
        routes:
            - route:
                ip_dst: "10.0.1.0/24"
                ip_gw: "10.0.0.1"
            - route:
                ip_dst: "10.0.2.0/24"
                ip_gw: "10.0.0.2"
            - route:
                ip_dst: "10.0.3.0/24"
                ip_gw: "10.0.0.2"
"""

    CONFIG = """
        arp_neighbor_timeout: 2
        max_resolve_backoff_time: 1
        interfaces:
            %(port_1)d:
                native_vlan: 100
                description: "b1"
            %(port_2)d:
                native_vlan: 100
                description: "b2"
            %(port_3)d:
                native_vlan: 100
                description: "b3"
            %(port_4)d:
                native_vlan: 100
                description: "b4"
"""

    exabgp_conf = """
group test {
  process test {
    encoder json;
    neighbor-changes;
    receive-routes;
    run /bin/cat;
  }
  router-id 2.2.2.2;
  neighbor 127.0.0.1 {
    passive;
    local-address 127.0.0.1;
    peer-as 1;
    local-as 2;
  }
}
"""
    exabgp_log = None

    def pre_start_net(self):
        self.exabgp_log = self.start_exabgp(self.exabgp_conf)

    def test_untagged(self):
        """Test IPv4 routing, and BGP routes sent."""
        self.verify_ipv4_routing_mesh()
        self.flap_all_switch_ports()
        self.verify_ipv4_routing_mesh()
        self.wait_bgp_up(self.exabgp_log)
        # exabgp should have received our BGP updates
        updates = self.exabgp_updates(self.exabgp_log)
        self.stop_exabgp()
        assert re.search('10.0.0.0/24 next-hop 10.0.0.254', updates)
        assert re.search('10.0.1.0/24 next-hop 10.0.0.1', updates)
        assert re.search('10.0.2.0/24 next-hop 10.0.0.2', updates)
        assert re.search('10.0.2.0/24 next-hop 10.0.0.2', updates)


class FaucetSingleZodiacUntaggedIPv4RouteTest(FaucetSingleUntaggedIPv4RouteTest):

    RUN_GAUGE = False
    N_UNTAGGED = 3


class FaucetUntaggedVLanUnicastFloodTest(FaucetUntaggedTest):

    CONFIG_GLOBAL = """
vlans:
    100:
        description: "untagged"
        unicast_flood: True
"""

    CONFIG = """
        interfaces:
            %(port_1)d:
                native_vlan: 100
                description: "b1"
            %(port_2)d:
                native_vlan: 100
                description: "b2"
            %(port_3)d:
                native_vlan: 100
                description: "b3"
            %(port_4)d:
                native_vlan: 100
                description: "b4"
"""

    def test_untagged(self):
        self.assertTrue(self.bogus_mac_flooded_to_port1())
        # Unicast flooding rule for from port 1
        self.assertTrue(self.matching_flow_present(
            '"table_id": 7, "match": {"dl_vlan": "100", "in_port": %(port_1)d}' % self.port_map))
        # Unicast flood rule exists that output to port 1
        self.assertTrue(self.matching_flow_present(
            '"OUTPUT:%(port_1)d".+"table_id": 7, "match": {"dl_vlan": "100", "in_port": .+}' % self.port_map))


class FaucetUntaggedNoVLanUnicastFloodTest(FaucetUntaggedTest):

    CONFIG_GLOBAL = """
vlans:
    100:
        description: "untagged"
        unicast_flood: False
"""

    CONFIG = """
        interfaces:
            %(port_1)d:
                native_vlan: 100
                description: "b1"
            %(port_2)d:
                native_vlan: 100
                description: "b2"
            %(port_3)d:
                native_vlan: 100
                description: "b3"
            %(port_4)d:
                native_vlan: 100
                description: "b4"
"""

    def test_untagged(self):
        self.assertFalse(self.bogus_mac_flooded_to_port1())
        # No unicast flooding rule for from port 1
        self.assertFalse(self.matching_flow_present(
            '"table_id": 7, "match": {"dl_vlan": "100", "in_port": %(port_1)d}' % self.port_map))
        # No unicast flood rule exists that output to port 1
        self.assertFalse(self.matching_flow_present(
            '"OUTPUT:%(port_1)d".+"table_id": 7, "match": {"dl_vlan": "100", "in_port": .+}' % self.port_map))


class FaucetUntaggedPortUnicastFloodTest(FaucetUntaggedTest):

    CONFIG_GLOBAL = """
vlans:
    100:
        description: "untagged"
        unicast_flood: False
"""

    CONFIG = """
        interfaces:
            %(port_1)d:
                native_vlan: 100
                description: "b1"
                unicast_flood: True
            %(port_2)d:
                native_vlan: 100
                description: "b2"
            %(port_3)d:
                native_vlan: 100
                description: "b3"
            %(port_4)d:
                native_vlan: 100
                description: "b4"
"""

    def test_untagged(self):
        # VLAN level config to disable flooding takes precedence,
        # cannot enable port-only flooding.
        self.assertFalse(self.bogus_mac_flooded_to_port1())
        # No unicast flooding rule for from port 1
        self.assertFalse(self.matching_flow_present(
            '"table_id": 7, "match": {"dl_vlan": "100", "in_port": %(port_1)d}' % self.port_map))
        # No unicast flood rule exists that output to port 1
        self.assertFalse(self.matching_flow_present(
            '"OUTPUT:%(port_1)d".+"table_id": 7, "match": {"dl_vlan": "100", "in_port": .+}' % self.port_map))


class FaucetUntaggedNoPortUnicastFloodTest(FaucetUntaggedTest):

    CONFIG_GLOBAL = """
vlans:
    100:
        description: "untagged"
        unicast_flood: True
"""

    CONFIG = """
        interfaces:
            %(port_1)d:
                native_vlan: 100
                description: "b1"
                unicast_flood: False
            %(port_2)d:
                native_vlan: 100
                description: "b2"
            %(port_3)d:
                native_vlan: 100
                description: "b3"
            %(port_4)d:
                native_vlan: 100
                description: "b4"
"""

    def test_untagged(self):
        self.assertFalse(self.bogus_mac_flooded_to_port1())
        # Unicast flood rule present for port 2, but NOT for port 1
        self.assertTrue(self.matching_flow_present(
            '"table_id": 7, "match": {"dl_vlan": "100", "in_port": %(port_2)d}' % self.port_map))
        self.assertFalse(self.matching_flow_present(
            '"table_id": 7, "match": {"dl_vlan": "100", "in_port": %(port_1)d}' % self.port_map))
        # Unicast flood rules present that output to port 2, but NOT to port 1
        self.assertTrue(self.matching_flow_present(
            '"OUTPUT:%(port_2)d".+"table_id": 7, "match": {"dl_vlan": "100", "in_port": .+}' % self.port_map))
        self.assertFalse(self.matching_flow_present(
            '"OUTPUT:%(port_1)d".+"table_id": 7, "match": {"dl_vlan": "100", "in_port": .+}' % self.port_map))


class FaucetUntaggedHostMoveTest(FaucetUntaggedTest):

    def test_untagged(self):
        first_host, second_host = self.net.hosts[0:2]
        self.assertEqual(0, self.net.ping((first_host, second_host)))
        self.swap_host_macs(first_host, second_host)
        self.net.ping((first_host, second_host))
        for host in (first_host, second_host):
            self.require_host_learned(host)
        self.assertEquals(0, self.net.ping((first_host, second_host)))


class FaucetUntaggedHostPermanentLearnTest(FaucetUntaggedTest):

    CONFIG_GLOBAL = """
vlans:
    100:
        description: "untagged"
"""

    CONFIG = """
        interfaces:
            %(port_1)d:
                native_vlan: 100
                description: "b1"
                permanent_learn: True
            %(port_2)d:
                native_vlan: 100
                description: "b2"
            %(port_3)d:
                native_vlan: 100
                description: "b3"
            %(port_4)d:
                native_vlan: 100
                description: "b4"
"""

    def test_untagged(self):
        self.ping_all_when_learned()
        first_host, second_host, third_host = self.net.hosts[0:3]
        # 3rd host impersonates 1st, 3rd host breaks but 1st host still OK
        original_third_host_mac = third_host.MAC()
        third_host.setMAC(first_host.MAC())
        self.assertEqual(100.0, self.net.ping((second_host, third_host)))
        self.assertEqual(0, self.net.ping((first_host, second_host)))
        # 3rd host stops impersonating, now everything fine again.
        third_host.setMAC(original_third_host_mac)
        self.ping_all_when_learned()


class FaucetUntaggedIPv4ControlPlaneTest(FaucetUntaggedTest):

    CONFIG_GLOBAL = """
vlans:
    100:
        description: "untagged"
        faucet_vips: ["10.0.0.254/24"]
"""

    CONFIG = """
        max_resolve_backoff_time: 1
        interfaces:
            %(port_1)d:
                native_vlan: 100
                description: "b1"
            %(port_2)d:
                native_vlan: 100
                description: "b2"
            %(port_3)d:
                native_vlan: 100
                description: "b3"
            %(port_4)d:
                native_vlan: 100
                description: "b4"
"""

    def test_ping_controller(self):
        first_host, second_host = self.net.hosts[0:2]
        for _ in range(5):
            self.one_ipv4_ping(first_host, second_host.IP())
            for host in first_host, second_host:
                self.one_ipv4_controller_ping(host)
            self.flap_all_switch_ports()


class FaucetUntaggedIPv6ControlPlaneTest(FaucetUntaggedTest):

    CONFIG_GLOBAL = """
vlans:
    100:
        description: "untagged"
        faucet_vips: ["fc00::1:254/112"]
"""

    CONFIG = """
        max_resolve_backoff_time: 1
        interfaces:
            %(port_1)d:
                native_vlan: 100
                description: "b1"
            %(port_2)d:
                native_vlan: 100
                description: "b2"
            %(port_3)d:
                native_vlan: 100
                description: "b3"
            %(port_4)d:
                native_vlan: 100
                description: "b4"
"""

    def test_ping_controller(self):
        first_host, second_host = self.net.hosts[0:2]
        self.add_host_ipv6_address(first_host, 'fc00::1:1/112')
        self.add_host_ipv6_address(second_host, 'fc00::1:2/112')
        for _ in range(5):
            self.one_ipv6_ping(first_host, 'fc00::1:2')
            for host in first_host, second_host:
                self.one_ipv6_controller_ping(host)
            self.flap_all_switch_ports()


class FaucetTaggedAndUntaggedTest(FaucetTest):

    CONFIG_GLOBAL = """
vlans:
    100:
        description: "tagged"
    101:
        description: "untagged"
"""

    CONFIG = """
        interfaces:
            %(port_1)d:
                tagged_vlans: [100]
                description: "b1"
            %(port_2)d:
                tagged_vlans: [100]
                description: "b2"
            %(port_3)d:
                native_vlan: 101
                description: "b3"
            %(port_4)d:
                native_vlan: 101
                description: "b4"
"""

    def setUp(self):
        super(FaucetTaggedAndUntaggedTest, self).setUp()
        self.topo = self.topo_class(
            self.ports_sock, dpid=self.dpid, n_tagged=2, n_untagged=2)
        self.start_net()

    def test_seperate_untagged_tagged(self):
        tagged_host_pair = self.net.hosts[0:1]
        untagged_host_pair = self.net.hosts[2:3]
        # hosts within VLANs can ping each other
        self.assertEquals(0, self.net.ping(tagged_host_pair))
        self.assertEquals(0, self.net.ping(untagged_host_pair))
        # hosts cannot ping hosts in other VLANs
        self.assertEquals(
            100, self.net.ping([tagged_host_pair[0], untagged_host_pair[0]]))


class FaucetUntaggedACLTest(FaucetUntaggedTest):

    CONFIG_GLOBAL = """
vlans:
    100:
        description: "untagged"
acls:
    1:
        - rule:
            dl_type: 0x800
            nw_proto: 6
            tp_dst: 5001
            actions:
                allow: 0
        - rule:
            dl_type: 0x800
            nw_proto: 6
            tp_dst: 5002
            actions:
                allow: 1
        - rule:
            actions:
                allow: 1
"""
    CONFIG = """
        interfaces:
            %(port_1)d:
                native_vlan: 100
                description: "b1"
                acl_in: 1
            %(port_2)d:
                native_vlan: 100
                description: "b2"
            %(port_3)d:
                native_vlan: 100
                description: "b3"
            %(port_4)d:
                native_vlan: 100
                description: "b4"
"""

    def test_port5001_blocked(self):
        self.ping_all_when_learned()
        first_host, second_host = self.net.hosts[0:2]
        self.verify_tp_dst_blocked(5001, first_host, second_host)

    def test_port5002_notblocked(self):
        self.ping_all_when_learned()
        first_host, second_host = self.net.hosts[0:2]
        self.verify_tp_dst_notblocked(5002, first_host, second_host)


class FaucetZodiacUntaggedACLTest(FaucetUntaggedACLTest):

    RUN_GAUGE = False
    N_UNTAGGED = 3

    def test_untagged(self):
        """All hosts on the same untagged VLAN should have connectivity."""
        self.ping_all_when_learned()
        self.flap_all_switch_ports()
        self.ping_all_when_learned()


class FaucetUntaggedACLMirrorTest(FaucetUntaggedTest):

    CONFIG_GLOBAL = """
vlans:
    100:
        description: "untagged"
        unicast_flood: False
acls:
    1:
        - rule:
            actions:
                allow: 1
                mirror: mirrorport
"""

    CONFIG = """
        interfaces:
            %(port_1)d:
                native_vlan: 100
                description: "b1"
                acl_in: 1
            %(port_2)d:
                native_vlan: 100
                description: "b2"
                acl_in: 1
            mirrorport:
                number: %(port_3)d
                native_vlan: 100
                description: "b3"
            %(port_4)d:
                native_vlan: 100
                description: "b4"
"""

    def test_untagged(self):
        first_host, second_host, mirror_host = self.net.hosts[0:3]
        self.verify_ping_mirrored(first_host, second_host, mirror_host)


class FaucetZodiacUntaggedACLMirrorTest(FaucetUntaggedACLMirrorTest):

    RUN_GAUGE = False
    N_UNTAGGED = 3


class FaucetUntaggedACLMirrorDefaultAllowTest(FaucetUntaggedACLMirrorTest):

    CONFIG_GLOBAL = """
vlans:
    100:
        description: "untagged"
        unicast_flood: False
acls:
    1:
        - rule:
            actions:
                mirror: mirrorport
"""

    CONFIG = """
        interfaces:
            %(port_1)d:
                native_vlan: 100
                description: "b1"
                acl_in: 1
            %(port_2)d:
                native_vlan: 100
                description: "b2"
                acl_in: 1
            mirrorport:
                number: %(port_3)d
                native_vlan: 100
                description: "b3"
            %(port_4)d:
                native_vlan: 100
                description: "b4"
"""


class FaucetUntaggedOutputTest(FaucetUntaggedTest):

    CONFIG_GLOBAL = """
vlans:
    100:
        description: "untagged"
        unicast_flood: False
acls:
    1:
        - rule:
            dl_dst: "01:02:03:04:05:06"
            actions:
                output:
                    dl_dst: "06:06:06:06:06:06"
                    vlan_vid: 123
                    port: acloutport
"""

    CONFIG = """
        interfaces:
            %(port_1)d:
                native_vlan: 100
                description: "b1"
                acl_in: 1
            acloutport:
                number: %(port_2)d
                native_vlan: 100
                description: "b2"
            %(port_3)d:
                native_vlan: 100
                description: "b3"
            %(port_4)d:
                native_vlan: 100
                description: "b4"
"""

    def test_untagged(self):
        first_host, second_host = self.net.hosts[0:2]
        # we expected to see the rewritten address and VLAN
        tcpdump_filter = ('icmp and ether dst 06:06:06:06:06:06')
        tcpdump_txt = self.tcpdump_helper(
            second_host, tcpdump_filter, [
                lambda: first_host.cmd(
                    'arp -s %s %s' % (second_host.IP(), '01:02:03:04:05:06')),
                lambda: first_host.cmd('ping -c1 %s' % second_host.IP())])
        self.assertTrue(re.search(
            '%s: ICMP echo request' % second_host.IP(), tcpdump_txt))
        self.assertTrue(re.search(
            'vlan 123', tcpdump_txt))


class FaucetUntaggedMultiVlansOutputTest(FaucetUntaggedTest):

    CONFIG_GLOBAL = """
vlans:
    100:
        description: "untagged"
        unicast_flood: False
acls:
    1:
        - rule:
            dl_dst: "01:02:03:04:05:06"
            actions:
                output:
                    dl_dst: "06:06:06:06:06:06"
                    vlan_vids: [123, 456]
                    port: acloutport
"""

    CONFIG = """
        interfaces:
            %(port_1)d:
                native_vlan: 100
                description: "b1"
                acl_in: 1
            acloutport:
                number: %(port_2)d
                native_vlan: 100
                description: "b2"
            %(port_3)d:
                native_vlan: 100
                description: "b3"
            %(port_4)d:
                native_vlan: 100
                description: "b4"
"""

    @unittest.skip('needs OVS dev or > v2.8')
    def test_untagged(self):
        first_host, second_host = self.net.hosts[0:2]
        # we expected to see the rewritten address and VLAN
        tcpdump_filter = 'vlan'
        tcpdump_txt = self.tcpdump_helper(
            second_host, tcpdump_filter, [
                lambda: first_host.cmd(
                    'arp -s %s %s' % (second_host.IP(), '01:02:03:04:05:06')),
                lambda: first_host.cmd('ping -c1 %s' % second_host.IP())])
        self.assertTrue(re.search(
            '%s: ICMP echo request' % second_host.IP(), tcpdump_txt))
        self.assertTrue(re.search(
            'vlan 456.+vlan 123', tcpdump_txt))


class FaucetUntaggedMirrorTest(FaucetUntaggedTest):

    CONFIG_GLOBAL = """
vlans:
    100:
        description: "untagged"
        unicast_flood: False
"""

    CONFIG = """
        interfaces:
            %(port_1)d:
                native_vlan: 100
                description: "b1"
            %(port_2)d:
                native_vlan: 100
                description: "b2"
            %(port_3)d:
                native_vlan: 100
                description: "b3"
                mirror: %(port_1)d
            %(port_4)d:
                native_vlan: 100
                description: "b4"
"""

    def test_untagged(self):
        first_host, second_host, mirror_host = self.net.hosts[0:3]
        self.verify_ping_mirrored(first_host, second_host, mirror_host)


class FaucetTaggedTest(FaucetTest):

    CONFIG_GLOBAL = """
vlans:
    100:
        description: "tagged"
"""

    CONFIG = """
        interfaces:
            %(port_1)d:
                tagged_vlans: [100]
                description: "b1"
            %(port_2)d:
                tagged_vlans: [100]
                description: "b2"
            %(port_3)d:
                tagged_vlans: [100]
                description: "b3"
            %(port_4)d:
                tagged_vlans: [100]
                description: "b4"
"""

    def setUp(self):
        super(FaucetTaggedTest, self).setUp()
        self.topo = self.topo_class(
            self.ports_sock, dpid=self.dpid, n_tagged=4)
        self.start_net()

    def test_tagged(self):
        self.ping_all_when_learned()


class FaucetTaggedPopVlansOutputTest(FaucetTaggedTest):

    CONFIG_GLOBAL = """
vlans:
    100:
        description: "tagged"
        unicast_flood: False
acls:
    1:
        - rule:
            vlan_vid: 100
            dl_dst: "01:02:03:04:05:06"
            actions:
                output:
                    dl_dst: "06:06:06:06:06:06"
                    pop_vlans: 1
                    port: acloutport
"""

    CONFIG = """
        interfaces:
            %(port_1)d:
                tagged_vlans: [100]
                description: "b1"
                acl_in: 1
            acloutport:
                tagged_vlans: [100]
                number: %(port_2)d
                description: "b2"
            %(port_3)d:
                tagged_vlans: [100]
                description: "b3"
            %(port_4)d:
                tagged_vlans: [100]
                description: "b4"
"""

    def test_tagged(self):
        first_host, second_host = self.net.hosts[0:2]
        tcpdump_filter = 'not vlan'
        tcpdump_txt = self.tcpdump_helper(
            second_host, tcpdump_filter, [
                lambda: first_host.cmd(
                    'arp -s %s %s' % (second_host.IP(), '01:02:03:04:05:06')),
                lambda: first_host.cmd('ping -c1 %s' % second_host.IP())], packets=10, root_intf=True)
        self.assertTrue(re.search(
            '%s: ICMP echo request' % second_host.IP(), tcpdump_txt))


class FaucetTaggedIPv4ControlPlaneTest(FaucetTaggedTest):

    CONFIG_GLOBAL = """
vlans:
    100:
        description: "tagged"
        faucet_vips: ["10.0.0.254/24"]
"""

    CONFIG = """
        max_resolve_backoff_time: 1
        interfaces:
            %(port_1)d:
                tagged_vlans: [100]
                description: "b1"
            %(port_2)d:
                tagged_vlans: [100]
                description: "b2"
            %(port_3)d:
                tagged_vlans: [100]
                description: "b3"
            %(port_4)d:
                tagged_vlans: [100]
                description: "b4"
"""

    def test_ping_controller(self):
        first_host, second_host = self.net.hosts[0:2]
        self.one_ipv4_ping(first_host, second_host.IP())
        for host in first_host, second_host:
            self.one_ipv4_controller_ping(host)


class FaucetTaggedIPv6ControlPlaneTest(FaucetTaggedTest):

    CONFIG_GLOBAL = """
vlans:
    100:
        description: "tagged"
        faucet_vips: ["fc00::1:254/112"]
"""

    CONFIG = """
        max_resolve_backoff_time: 1
        interfaces:
            %(port_1)d:
                tagged_vlans: [100]
                description: "b1"
            %(port_2)d:
                tagged_vlans: [100]
                description: "b2"
            %(port_3)d:
                tagged_vlans: [100]
                description: "b3"
            %(port_4)d:
                tagged_vlans: [100]
                description: "b4"
"""

    def test_ping_controller(self):
        first_host, second_host = self.net.hosts[0:2]
        self.add_host_ipv6_address(first_host, 'fc00::1:1/112')
        self.add_host_ipv6_address(second_host, 'fc00::1:2/112')
        self.one_ipv6_ping(first_host, 'fc00::1:2')
        for host in first_host, second_host:
            self.one_ipv6_controller_ping(host)


class FaucetTaggedIPv4RouteTest(FaucetTaggedTest):

    CONFIG_GLOBAL = """
vlans:
    100:
        description: "tagged"
        faucet_vips: ["10.0.0.254/24"]
        routes:
            - route:
                ip_dst: "10.0.1.0/24"
                ip_gw: "10.0.0.1"
            - route:
                ip_dst: "10.0.2.0/24"
                ip_gw: "10.0.0.2"
            - route:
                ip_dst: "10.0.3.0/24"
                ip_gw: "10.0.0.2"
"""

    CONFIG = """
        arp_neighbor_timeout: 2
        max_resolve_backoff_time: 1
        interfaces:
            %(port_1)d:
                tagged_vlans: [100]
                description: "b1"
            %(port_2)d:
                tagged_vlans: [100]
                description: "b2"
            %(port_3)d:
                tagged_vlans: [100]
                description: "b3"
            %(port_4)d:
                tagged_vlans: [100]
                description: "b4"
"""

    def test_tagged(self):
        host_pair = self.net.hosts[:2]
        first_host, second_host = host_pair
        first_host_routed_ip = ipaddress.ip_interface(u'10.0.1.1/24')
        second_host_routed_ip = ipaddress.ip_interface(u'10.0.2.1/24')
        for _ in range(3):
            self.verify_ipv4_routing(
                first_host, first_host_routed_ip,
                second_host, second_host_routed_ip)
            self.swap_host_macs(first_host, second_host)


class FaucetUntaggedIPv4InterVLANRouteTest(FaucetUntaggedTest):

    CONFIG_GLOBAL = """
vlans:
    100:
        description: "100"
        faucet_vips: ["10.100.0.254/24"]
    200:
        description: "200"
        faucet_vips: ["10.200.0.254/24"]
routers:
    router-1:
        vlans: [100, 200]
"""

    CONFIG = """
        arp_neighbor_timeout: 2
        max_resolve_backoff_time: 1
        interfaces:
            %(port_1)d:
                native_vlan: 100
                description: "b1"
            %(port_2)d:
                native_vlan: 200
                description: "b2"
            %(port_3)d:
                native_vlan: 200
                description: "b3"
            %(port_4)d:
                native_vlan: 200
                description: "b4"
"""

    def test_untagged(self):
        first_host_ip = ipaddress.ip_interface(u'10.100.0.1/24')
        first_faucet_vip = ipaddress.ip_interface(u'10.100.0.254/24')
        second_host_ip = ipaddress.ip_interface(u'10.200.0.1/24')
        second_faucet_vip = ipaddress.ip_interface(u'10.200.0.254/24')
        first_host, second_host = self.net.hosts[:2]
        first_host.setIP(str(first_host_ip.ip))
        second_host.setIP(str(second_host_ip.ip))
        self.add_host_route(first_host, second_host_ip, first_faucet_vip.ip)
        self.add_host_route(second_host, first_host_ip, second_faucet_vip.ip)
        self.one_ipv4_ping(first_host, first_faucet_vip.ip)
        self.one_ipv4_ping(second_host, second_faucet_vip.ip)
        self.one_ipv4_ping(first_host, second_host_ip.ip)
        self.one_ipv4_ping(second_host, first_host_ip.ip)


class FaucetUntaggedMixedIPv4RouteTest(FaucetUntaggedTest):

    CONFIG_GLOBAL = """
vlans:
    100:
        description: "untagged"
        faucet_vips: ["172.16.0.254/24", "10.0.0.254/24"]
"""

    CONFIG = """
        arp_neighbor_timeout: 2
        max_resolve_backoff_time: 1
        interfaces:
            %(port_1)d:
                native_vlan: 100
                description: "b1"
            %(port_2)d:
                native_vlan: 100
                description: "b2"
            %(port_3)d:
                native_vlan: 100
                description: "b3"
            %(port_4)d:
                native_vlan: 100
                description: "b4"
"""

    def test_untagged(self):
        host_pair = self.net.hosts[:2]
        first_host, second_host = host_pair
        first_host_net = ipaddress.ip_interface(u'10.0.0.1/24')
        second_host_net = ipaddress.ip_interface(u'172.16.0.1/24')
        second_host.setIP(str(second_host_net.ip))
        self.one_ipv4_ping(first_host, self.FAUCET_VIPV4.ip)
        self.one_ipv4_ping(second_host, self.FAUCET_VIPV4_2.ip)
        self.add_host_route(
            first_host, second_host_net, self.FAUCET_VIPV4.ip)
        self.add_host_route(
            second_host, first_host_net, self.FAUCET_VIPV4_2.ip)
        self.one_ipv4_ping(first_host, second_host_net.ip)
        self.one_ipv4_ping(second_host, first_host_net.ip)


class FaucetUntaggedMixedIPv6RouteTest(FaucetUntaggedTest):

    CONFIG_GLOBAL = """
vlans:
    100:
        description: "untagged"
        faucet_vips: ["fc00::1:254/64", "fc01::1:254/64"]
"""

    CONFIG = """
        arp_neighbor_timeout: 2
        max_resolve_backoff_time: 1
        interfaces:
            %(port_1)d:
                native_vlan: 100
                description: "b1"
            %(port_2)d:
                native_vlan: 100
                description: "b2"
            %(port_3)d:
                native_vlan: 100
                description: "b3"
            %(port_4)d:
                native_vlan: 100
                description: "b4"
"""

    def test_untagged(self):
        host_pair = self.net.hosts[:2]
        first_host, second_host = host_pair
        first_host_net = ipaddress.ip_interface(u'fc00::1:1/64')
        second_host_net = ipaddress.ip_interface(u'fc01::1:1/64')
        self.add_host_ipv6_address(first_host, first_host_net)
        self.one_ipv6_ping(first_host, self.FAUCET_VIPV6.ip)
        self.add_host_ipv6_address(second_host, second_host_net)
        self.one_ipv6_ping(second_host, self.FAUCET_VIPV6_2.ip)
        self.add_host_route(
            first_host, second_host_net, self.FAUCET_VIPV6.ip)
        self.add_host_route(
            second_host, first_host_net, self.FAUCET_VIPV6_2.ip)
        self.one_ipv6_ping(first_host, second_host_net.ip)
        self.one_ipv6_ping(second_host, first_host_net.ip)


class FaucetSingleUntaggedBGPIPv6RouteTest(FaucetUntaggedTest):

    CONFIG_GLOBAL = """
vlans:
    100:
        description: "untagged"
        faucet_vips: ["fc00::1:254/112"]
        bgp_port: 9179
        bgp_as: 1
        bgp_routerid: "1.1.1.1"
        bgp_neighbor_addresses: ["::1"]
        bgp_neighbor_as: 2
"""

    CONFIG = """
        arp_neighbor_timeout: 2
        max_resolve_backoff_time: 1
        interfaces:
            %(port_1)d:
                native_vlan: 100
                description: "b1"
            %(port_2)d:
                native_vlan: 100
                description: "b2"
            %(port_3)d:
                native_vlan: 100
                description: "b3"
            %(port_4)d:
                native_vlan: 100
                description: "b4"
"""

    exabgp_conf = """
group test {
  router-id 2.2.2.2;
  neighbor ::1 {
    passive;
    local-address ::1;
    peer-as 1;
    local-as 2;
    static {
      route fc00::10:1/112 next-hop fc00::1:1 local-preference 100;
      route fc00::20:1/112 next-hop fc00::1:2 local-preference 100;
      route fc00::30:1/112 next-hop fc00::1:2 local-preference 100;
      route fc00::40:1/112 next-hop fc00::1:254;
      route fc00::50:1/112 next-hop fc00::2:2;
    }
  }
}
"""
    exabgp_log = None

    def pre_start_net(self):
        self.exabgp_log = self.start_exabgp(self.exabgp_conf, '::1')

    def test_untagged(self):
        self.wait_bgp_up(self.exabgp_log)
        self.wait_exabgp_sent_updates(self.exabgp_log)
        self.verify_invalid_bgp_route('fc00::40:1/112 cannot be us')
        self.verify_invalid_bgp_route('fc00::50:1/112 is not a connected network')
        self.verify_ipv6_routing_mesh()
        self.flap_all_switch_ports()
        self.verify_ipv6_routing_mesh()
        self.stop_exabgp()


class FaucetUntaggedSameVlanIPv6RouteTest(FaucetUntaggedTest):

    CONFIG_GLOBAL = """
vlans:
    100:
        description: "untagged"
        faucet_vips: ["fc00::10:1/112", "fc00::20:1/112"]
        routes:
            - route:
                ip_dst: "fc00::10:0/112"
                ip_gw: "fc00::10:2"
            - route:
                ip_dst: "fc00::20:0/112"
                ip_gw: "fc00::20:2"
"""

    CONFIG = """
        arp_neighbor_timeout: 2
        max_resolve_backoff_time: 1
        interfaces:
            %(port_1)d:
                native_vlan: 100
                description: "b1"
            %(port_2)d:
                native_vlan: 100
                description: "b2"
            %(port_3)d:
                native_vlan: 100
                description: "b3"
            %(port_4)d:
                native_vlan: 100
                description: "b4"
"""

    def test_untagged(self):
        first_host, second_host = self.net.hosts[:2]
        first_host_ip = ipaddress.ip_interface(u'fc00::10:2/112')
        first_host_ctrl_ip = ipaddress.ip_address(u'fc00::10:1')
        second_host_ip = ipaddress.ip_interface(u'fc00::20:2/112')
        second_host_ctrl_ip = ipaddress.ip_address(u'fc00::20:1')
        self.add_host_ipv6_address(first_host, first_host_ip)
        self.add_host_ipv6_address(second_host, second_host_ip)
        self.add_host_route(
            first_host, second_host_ip, first_host_ctrl_ip)
        self.add_host_route(
            second_host, first_host_ip, second_host_ctrl_ip)
        self.wait_for_route_as_flow(
            first_host.MAC(), first_host_ip.network)
        self.wait_for_route_as_flow(
            second_host.MAC(), second_host_ip.network)
        self.one_ipv6_ping(first_host, second_host_ip.ip)
        self.one_ipv6_ping(first_host, second_host_ctrl_ip)
        self.one_ipv6_ping(second_host, first_host_ip.ip)
        self.one_ipv6_ping(second_host, first_host_ctrl_ip)


class FaucetSingleUntaggedIPv6RouteTest(FaucetUntaggedTest):

    CONFIG_GLOBAL = """
vlans:
    100:
        description: "untagged"
        faucet_vips: ["fc00::1:254/112"]
        bgp_port: 9179
        bgp_as: 1
        bgp_routerid: "1.1.1.1"
        bgp_neighbor_addresses: ["::1"]
        bgp_neighbor_as: 2
        routes:
            - route:
                ip_dst: "fc00::10:0/112"
                ip_gw: "fc00::1:1"
            - route:
                ip_dst: "fc00::20:0/112"
                ip_gw: "fc00::1:2"
            - route:
                ip_dst: "fc00::30:0/112"
                ip_gw: "fc00::1:2"
"""

    CONFIG = """
        arp_neighbor_timeout: 2
        max_resolve_backoff_time: 1
        interfaces:
            %(port_1)d:
                native_vlan: 100
                description: "b1"
            %(port_2)d:
                native_vlan: 100
                description: "b2"
            %(port_3)d:
                native_vlan: 100
                description: "b3"
            %(port_4)d:
                native_vlan: 100
                description: "b4"
"""

    exabgp_conf = """
group test {
  process test {
    encoder json;
    neighbor-changes;
    receive-routes;
    run /bin/cat;
  }
  router-id 2.2.2.2;
  neighbor ::1 {
    passive;
    local-address ::1;
    peer-as 1;
    local-as 2;
  }
}
"""
    exabgp_log = None

    def pre_start_net(self):
        self.exabgp_log = self.start_exabgp(self.exabgp_conf, '::1')

    def test_untagged(self):
        self.verify_ipv6_routing_mesh()
        second_host = self.net.hosts[1]
        self.flap_all_switch_ports()
        self.wait_for_route_as_flow(
            second_host.MAC(), ipaddress.IPv6Network(u'fc00::30:0/112'))
        self.verify_ipv6_routing_mesh()
        self.wait_bgp_up(self.exabgp_log)
        updates = self.exabgp_updates(self.exabgp_log)
        self.stop_exabgp()
        assert re.search('fc00::1:0/112 next-hop fc00::1:254', updates)
        assert re.search('fc00::10:0/112 next-hop fc00::1:1', updates)
        assert re.search('fc00::20:0/112 next-hop fc00::1:2', updates)
        assert re.search('fc00::30:0/112 next-hop fc00::1:2', updates)


class FaucetTaggedIPv6RouteTest(FaucetTaggedTest):
    """Test basic IPv6 routing without BGP."""

    CONFIG_GLOBAL = """
vlans:
    100:
        description: "tagged"
        faucet_vips: ["fc00::1:254/112"]
        routes:
            - route:
                ip_dst: "fc00::10:0/112"
                ip_gw: "fc00::1:1"
            - route:
                ip_dst: "fc00::20:0/112"
                ip_gw: "fc00::1:2"
"""

    CONFIG = """
        arp_neighbor_timeout: 2
        max_resolve_backoff_time: 1
        interfaces:
            %(port_1)d:
                tagged_vlans: [100]
                description: "b1"
            %(port_2)d:
                tagged_vlans: [100]
                description: "b2"
            %(port_3)d:
                tagged_vlans: [100]
                description: "b3"
            %(port_4)d:
                tagged_vlans: [100]
                description: "b4"
"""

    def test_tagged(self):
        """Test IPv6 routing works."""
        host_pair = self.net.hosts[:2]
        first_host, second_host = host_pair
        first_host_ip = ipaddress.ip_interface(u'fc00::1:1/112')
        second_host_ip = ipaddress.ip_interface(u'fc00::1:2/112')
        first_host_routed_ip = ipaddress.ip_interface(u'fc00::10:1/112')
        second_host_routed_ip = ipaddress.ip_interface(u'fc00::20:1/112')
        for _ in range(5):
            self.verify_ipv6_routing_pair(
                first_host, first_host_ip, first_host_routed_ip,
                second_host, second_host_ip, second_host_routed_ip)
            self.swap_host_macs(first_host, second_host)


class FaucetStringOfDPSwitchTopo(faucet_mininet_test_base.FaucetSwitchTopo):

    def build(self, ports_sock, dpids, n_tagged=0, tagged_vid=100, n_untagged=0):
        """String of datapaths each with hosts with a single FAUCET controller.

                               Hosts
                               ||||
                               ||||
                 +----+       +----+       +----+
              ---+1   |       |1234|       |   1+---
        Hosts ---+2   |       |    |       |   2+--- Hosts
              ---+3   |       |    |       |   3+---
              ---+4  5+-------+5  6+-------+5  4+---
                 +----+       +----+       +----+

                 Faucet-1     Faucet-2     Faucet-3

                   |            |            |
                   |            |            |
                   +-------- controller -----+

        * s switches (above S = 3; for S > 3, switches are added to the chain)
        * (n_tagged + n_untagged) hosts per switch
        * (n_tagged + n_untagged + 1) links on switches 0 and s-1,
          with final link being inter-switch
        * (n_tagged + n_untagged + 2) links on switches 0 < n < s-1,
          with final two links being inter-switch
        """
        last_switch = None
        for dpid in dpids:
            port, ports_served = faucet_mininet_test_util.find_free_port(
                ports_sock)
            sid_prefix = self._get_sid_prefix(ports_served)
            hosts = []
            for host_n in range(n_tagged):
                hosts.append(self._add_tagged_host(sid_prefix, tagged_vid, host_n))
            for host_n in range(n_untagged):
                hosts.append(self._add_untagged_host(sid_prefix, host_n))
            switch = self._add_faucet_switch(sid_prefix, port, dpid)
            for host in hosts:
                self.addLink(host, switch)
            # Add a switch-to-switch link with the previous switch,
            # if this isn't the first switch in the topology.
            if last_switch is not None:
                self.addLink(last_switch, switch)
            last_switch = switch


class FaucetStringOfDPTest(FaucetTest):

    NUM_HOSTS = 4
    VID = 100
    dpids = None

    def build_net(self, stack=False, n_dps=1,
                  n_tagged=0, tagged_vid=100,
                  n_untagged=0, untagged_vid=100,
                  include=[], include_optional=[], acls={}, acl_in_dp={}):
        """Set up Mininet and Faucet for the given topology."""

        self.dpids = [str(random.randint(1, 2**32)) for _ in range(n_dps)]
        self.CONFIG = self.get_config(
            self.dpids,
            stack,
            self.hardware,
            self.debug_log_path,
            n_tagged,
            tagged_vid,
            n_untagged,
            untagged_vid,
            include,
            include_optional,
            acls,
            acl_in_dp,
        )
        open(os.environ['FAUCET_CONFIG'], 'w').write(self.CONFIG)
        self.topo = FaucetStringOfDPSwitchTopo(
            self.ports_sock,
            dpids=self.dpids,
            n_tagged=n_tagged,
            tagged_vid=tagged_vid,
            n_untagged=n_untagged,
        )

    def get_config(self, dpids=[], stack=False, hardware=None, ofchannel_log=None,
                   n_tagged=0, tagged_vid=0, n_untagged=0, untagged_vid=0,
                   include=[], include_optional=[], acls={}, acl_in_dp={}):
        """Build a complete Faucet configuration for each datapath, using the given topology."""

        def dp_name(i):
            return 'faucet-%i' % (i + 1)

        def add_vlans(n_tagged, tagged_vid, n_untagged, untagged_vid):
            vlans_config = {}
            if n_untagged:
                vlans_config[untagged_vid] = {
                    'description': 'untagged',
                }

            if ((n_tagged and not n_untagged) or
                    (n_tagged and n_untagged and tagged_vid != untagged_vid)):
                vlans_config[tagged_vid] = {
                    'description': 'tagged',
                }
            return vlans_config

        def add_acl_to_port(name, port, interfaces_config):
            if name in acl_in_dp and port in acl_in_dp[name]:
                interfaces_config[port]['acl_in'] = acl_in_dp[name][port]

        def add_dp_to_dp_ports(dp_config, port, interfaces_config, i,
                               dpid_count, stack, n_tagged, tagged_vid,
                               n_untagged, untagged_vid):
            # Add configuration for the switch-to-switch links
            # (0 for a single switch, 1 for an end switch, 2 for middle switches).
            first_dp = i == 0
            second_dp = i == 1
            last_dp = i == dpid_count - 1
            end_dp = first_dp or last_dp
            num_switch_links = 0
            if dpid_count > 1:
                if end_dp:
                    num_switch_links = 1
                else:
                    num_switch_links = 2

            if stack and first_dp:
                dp_config['stack'] = {
                    'priority': 1
                }

            first_stack_port = port

            for stack_dp_port in range(num_switch_links):
                tagged_vlans = None

                peer_dp = None
                if stack_dp_port == 0:
                    if first_dp:
                        peer_dp = i + 1
                    else:
                        peer_dp = i - 1
                    if first_dp or second_dp:
                        peer_port = first_stack_port
                    else:
                        peer_port = first_stack_port + 1
                else:
                    peer_dp = i + 1
                    peer_port = first_stack_port

                description = 'to %s' % dp_name(peer_dp)

                interfaces_config[port] = {
                    'description': description,
                }

                if stack:
                    interfaces_config[port]['stack'] = {
                        'dp': dp_name(peer_dp),
                        'port': peer_port,
                    }
                else:
                    if n_tagged and n_untagged and n_tagged != n_untagged:
                        tagged_vlans = [tagged_vid, untagged_vid]
                    elif ((n_tagged and not n_untagged) or
                          (n_tagged and n_untagged and tagged_vid == untagged_vid)):
                        tagged_vlans = [tagged_vid]
                    elif n_untagged and not n_tagged:
                        tagged_vlans = [untagged_vid]

                    if tagged_vlans:
                        interfaces_config[port]['tagged_vlans'] = tagged_vlans

                add_acl_to_port(name, port, interfaces_config)
                port += 1

        def add_dp(name, dpid, i, dpid_count, stack,
                   n_tagged, tagged_vid, n_untagged, untagged_vid):
            dpid_ofchannel_log = ofchannel_log + str(i)
            dp_config = {
                'dp_id': int(dpid),
                'hardware': hardware,
                'ofchannel_log': dpid_ofchannel_log,
                'interfaces': {},
            }
            interfaces_config = dp_config['interfaces']

            port = 1
            for _ in range(n_tagged):
                interfaces_config[port] = {
                    'tagged_vlans': [tagged_vid],
                    'description': 'b%i' % port,
                }
                add_acl_to_port(name, port, interfaces_config)
                port += 1

            for _ in range(n_untagged):
                interfaces_config[port] = {
                    'native_vlan': untagged_vid,
                    'description': 'b%i' % port,
                }
                add_acl_to_port(name, port, interfaces_config)
                port += 1

            add_dp_to_dp_ports(
                dp_config, port, interfaces_config, i, dpid_count, stack,
                n_tagged, tagged_vid, n_untagged, untagged_vid)

            return dp_config

        config = {'version': 2}

        if include:
            config['include'] = list(include)

        if include_optional:
            config['include-optional'] = list(include_optional)

        config['vlans'] = add_vlans(
            n_tagged, tagged_vid, n_untagged, untagged_vid)

        config['acls'] = acls.copy()

        dpid_count = len(dpids)
        config['dps'] = {}

        for i, dpid in enumerate(dpids):
            name = dp_name(i)
            config['dps'][name] = add_dp(
                name, dpid, i, dpid_count, stack,
                n_tagged, tagged_vid, n_untagged, untagged_vid)

        return yaml.dump(config, default_flow_style=False)

    def matching_flow_present(self, exp_flow, timeout=10):
        """Find the first DP that has a flow that matches exp_flow."""

        for dpid in self.dpids:
            if self.matching_flow_present_on_dpid(dpid, exp_flow, timeout):
                return True
        return False

    def eventually_all_reachable(self, retries=3):
        """Allow time for distributed learning to happen."""
        for _ in range(retries):
            loss = self.net.pingAll()
            if loss == 0:
                break
        self.assertEquals(0, loss)


class FaucetStringOfDPUntaggedTest(FaucetStringOfDPTest):

    NUM_DPS = 3

    def setUp(self):
        super(FaucetStringOfDPUntaggedTest, self).setUp()
        self.build_net(
            n_dps=self.NUM_DPS, n_untagged=self.NUM_HOSTS, untagged_vid=self.VID)
        self.start_net()

    def test_untagged(self):
        """All untagged hosts in multi switch topology can reach one another."""
        self.assertEquals(0, self.net.pingAll())


class FaucetStringOfDPTaggedTest(FaucetStringOfDPTest):

    NUM_DPS = 3

    def setUp(self):
        super(FaucetStringOfDPTaggedTest, self).setUp()
        self.build_net(
            n_dps=self.NUM_DPS, n_tagged=self.NUM_HOSTS, tagged_vid=self.VID)
        self.start_net()

    def test_tagged(self):
        """All tagged hosts in multi switch topology can reach one another."""
        self.assertEquals(0, self.net.pingAll())


class FaucetStackStringOfDPTaggedTest(FaucetStringOfDPTest):
    """Test topology of stacked datapaths with tagged hosts."""

    NUM_DPS = 3

    def setUp(self):
        super(FaucetStackStringOfDPTaggedTest, self).setUp()
        self.build_net(
            stack=True,
            n_dps=self.NUM_DPS,
            n_tagged=self.NUM_HOSTS,
            tagged_vid=self.VID)
        self.start_net()

    def test_tagged(self):
        """All tagged hosts in stack topology can reach each other."""
        self.eventually_all_reachable()


class FaucetStackStringOfDPUntaggedTest(FaucetStringOfDPTest):
    """Test topology of stacked datapaths with tagged hosts."""

    NUM_DPS = 2
    NUM_HOSTS = 2

    def setUp(self):
        super(FaucetStackStringOfDPUntaggedTest, self).setUp()
        self.build_net(
            stack=True,
            n_dps=self.NUM_DPS,
            n_untagged=self.NUM_HOSTS,
            untagged_vid=self.VID)
        self.start_net()

    def test_untagged(self):
        """All untagged hosts in stack topology can reach each other."""
        self.eventually_all_reachable()


class FaucetSingleStringOfDPACLOverrideTest(FaucetStringOfDPTest):

    NUM_DPS = 1
    NUM_HOSTS = 2

    # ACL rules which will get overridden.
    ACLS = {
        1: [
            {'rule': {
                'dl_type': int('0x800', 16),
                'nw_proto': 6,
                'tp_dst': 5001,
                'actions': {
                    'allow': 1,
                },
            }},
            {'rule': {
                'dl_type': int('0x800', 16),
                'nw_proto': 6,
                'tp_dst': 5002,
                'actions': {
                    'allow': 0,
                },
            }},
            {'rule': {
                'actions': {
                    'allow': 1,
                },
            }},
        ],
    }

    # ACL rules which get put into an include-optional
    # file, then reloaded into FAUCET.
    ACLS_OVERRIDE = {
        1: [
            {'rule': {
                'dl_type': int('0x800', 16),
                'nw_proto': 6,
                'tp_dst': 5001,
                'actions': {
                    'allow': 0,
                },
            }},
            {'rule': {
                'dl_type': int('0x800', 16),
                'nw_proto': 6,
                'tp_dst': 5002,
                'actions': {
                    'allow': 1,
                },
            }},
            {'rule': {
                'actions': {
                    'allow': 1,
                },
            }},
        ],
    }

    # DP-to-acl_in port mapping.
    ACL_IN_DP = {
        'faucet-1': {
            # Port 1, acl_in = 1
            1: 1,
        },
    }

    def setUp(self):
        super(FaucetSingleStringOfDPACLOverrideTest, self).setUp()
        self.acls_config = os.path.join(self.tmpdir, 'acls.yaml')
        self.build_net(
            n_dps=self.NUM_DPS,
            n_untagged=self.NUM_HOSTS,
            untagged_vid=self.VID,
            include_optional=[self.acls_config],
            acls=self.ACLS,
            acl_in_dp=self.ACL_IN_DP,
        )
        self.start_net()

    def test_port5001_blocked(self):
        """Test that TCP port 5001 is blocked."""
        self.ping_all_when_learned()
        first_host, second_host = self.net.hosts[0:2]
        self.verify_tp_dst_notblocked(5001, first_host, second_host)
        open(self.acls_config, 'w').write(self.get_config(acls=self.ACLS_OVERRIDE))
        self.hup_faucet()
        time.sleep(1)
        self.verify_tp_dst_blocked(5001, first_host, second_host)

    def test_port5002_notblocked(self):
        """Test that TCP port 5002 is not blocked."""
        self.ping_all_when_learned()
        first_host, second_host = self.net.hosts[0:2]
        self.verify_tp_dst_blocked(5002, first_host, second_host)
        open(self.acls_config, 'w').write(self.get_config(acls=self.ACLS_OVERRIDE))
        self.hup_faucet()
        time.sleep(1)
        self.verify_tp_dst_notblocked(5002, first_host, second_host)


class FaucetGroupTableTest(FaucetUntaggedTest):
    CONFIG = """
        group_table: True
        interfaces:
            %(port_1)d:
                native_vlan: 100
                description: "b1"
            %(port_2)d:
                native_vlan: 100
                description: "b2"
            %(port_3)d:
                native_vlan: 100
                description: "b3"
            %(port_4)d:
                native_vlan: 100
                description: "b4"
"""

    def test_group_exist(self):
        self.assertEqual(
            100,
            self.get_group_id_for_matching_flow(
                '"table_id": 7,.+"dl_dst".+"dl_vlan": "100"'))


class FaucetSingleGroupTableUntaggedIPv4RouteTest(FaucetUntaggedTest):

    CONFIG_GLOBAL = """
vlans:
    100:
        description: "untagged"
        faucet_vips: ["10.0.0.254/24"]
        routes:
            - route:
                ip_dst: "10.0.1.0/24"
                ip_gw: "10.0.0.1"
            - route:
                ip_dst: "10.0.2.0/24"
                ip_gw: "10.0.0.2"
            - route:
                ip_dst: "10.0.3.0/24"
                ip_gw: "10.0.0.2"
"""
    CONFIG = """
        arp_neighbor_timeout: 2
        max_resolve_backoff_time: 1
        group_table: True
        interfaces:
            %(port_1)d:
                native_vlan: 100
                description: "b1"
            %(port_2)d:
                native_vlan: 100
                description: "b2"
            %(port_3)d:
                native_vlan: 100
                description: "b3"
            %(port_4)d:
                native_vlan: 100
                description: "b4"
"""

    def test_untagged(self):
        host_pair = self.net.hosts[:2]
        first_host, second_host = host_pair
        first_host_routed_ip = ipaddress.ip_interface(u'10.0.1.1/24')
        second_host_routed_ip = ipaddress.ip_interface(u'10.0.2.1/24')
        self.verify_ipv4_routing(
            first_host, first_host_routed_ip,
            second_host, second_host_routed_ip,
            with_group_table=True)
        self.swap_host_macs(first_host, second_host)
        self.verify_ipv4_routing(
            first_host, first_host_routed_ip,
            second_host, second_host_routed_ip,
            with_group_table=True)


class FaucetSingleGroupUntaggedIPv6RouteTest(FaucetUntaggedTest):

    CONFIG_GLOBAL = """
vlans:
    100:
        description: "untagged"
        faucet_vips: ["fc00::1:254/112"]
        routes:
            - route:
                ip_dst: "fc00::10:0/112"
                ip_gw: "fc00::1:1"
            - route:
                ip_dst: "fc00::20:0/112"
                ip_gw: "fc00::1:2"
            - route:
                ip_dst: "fc00::30:0/112"
                ip_gw: "fc00::1:2"
"""

    CONFIG = """
        arp_neighbor_timeout: 2
        max_resolve_backoff_time: 1
        group_table: True
        interfaces:
            %(port_1)d:
                native_vlan: 100
                description: "b1"
            %(port_2)d:
                native_vlan: 100
                description: "b2"
            %(port_3)d:
                native_vlan: 100
                description: "b3"
            %(port_4)d:
                native_vlan: 100
                description: "b4"
"""

    def test_untagged(self):
        host_pair = self.net.hosts[:2]
        first_host, second_host = host_pair
        first_host_ip = ipaddress.ip_interface(u'fc00::1:1/112')
        second_host_ip = ipaddress.ip_interface(u'fc00::1:2/112')
        first_host_routed_ip = ipaddress.ip_interface(u'fc00::10:1/112')
        second_host_routed_ip = ipaddress.ip_interface(u'fc00::20:1/112')
        self.verify_ipv6_routing_pair(
            first_host, first_host_ip, first_host_routed_ip,
            second_host, second_host_ip, second_host_routed_ip,
            with_group_table=True)
        self.swap_host_macs(first_host, second_host)
        self.verify_ipv6_routing_pair(
            first_host, first_host_ip, first_host_routed_ip,
            second_host, second_host_ip, second_host_routed_ip,
            with_group_table=True)


def import_hw_config():
    """Import configuration for physical switch testing."""
    try:
        with open(HW_SWITCH_CONFIG_FILE, 'r') as config_file:
            config = yaml.load(config_file)
    except:
        print('Could not load YAML config data from %s' % HW_SWITCH_CONFIG_FILE)
        sys.exit(-1)
    if 'hw_switch' in config and config['hw_switch']:
        required_config = ('dp_ports', 'cpn_intf', 'dpid', 'of_port', 'gauge_of_port')
        for required_key in required_config:
            if required_key not in config:
                print('%s must be specified in %s to use HW switch.' % (
                    required_key, HW_SWITCH_CONFIG_FILE))
                sys.exit(-1)
        dp_ports = config['dp_ports']
        if len(dp_ports) != REQUIRED_TEST_PORTS:
            print('Exactly %u dataplane ports are required, '
                  '%d are provided in %s.' %
                  (REQUIRED_TEST_PORTS, len(dp_ports), HW_SWITCH_CONFIG_FILE))
        return config
    else:
        return None


def check_dependencies():
    """Verify dependant libraries/binaries are present with correct versions."""
    for (binary, binary_get_version, binary_present_re,
         binary_version_re, binary_minversion) in EXTERNAL_DEPENDENCIES:
        binary_args = [binary] + binary_get_version
        required_binary = 'required binary/library %s' % (
            ' '.join(binary_args))
        try:
            proc = subprocess.Popen(
                binary_args, stdout=subprocess.PIPE, stderr=subprocess.STDOUT)
            proc_out, proc_err = proc.communicate()
            binary_output = proc_out
            if proc_err is not None:
                binary_output += proc_err
        except subprocess.CalledProcessError:
            # Might have run successfully, need to parse output
            pass
        except OSError:
            print('could not run %s' % required_binary)
            return False
        present_match = re.search(binary_present_re, binary_output)
        if not present_match:
            print('%s not present or did not return expected string %s' % (
                required_binary, binary_present_re))
            return False
        if binary_version_re:
            version_match = re.search(binary_version_re, binary_output)
            if version_match is None:
                print('could not get version from %s (%s)' % (
                    required_binary, binary_output))
                return False
            try:
                binary_version = version_match.group(1)
            except ValueError:
                print('cannot parse version %s for %s' % (
                    version_match, required_binary))
                return False
            if version.parse(binary_version) < version.parse(binary_minversion):
                print('%s version %s is less than required version %s' % (
                    required_binary, binary_version, binary_minversion))
                return False
            print('%s version is %s' % (required_binary, binary_version))
        else:
            print('%s present (%s)' % (required_binary, binary_present_re))
    return True


def lint_check():
    """Run pylint on required source files."""
    for faucet_src in FAUCET_LINT_SRCS + FAUCET_TEST_LINT_SRCS:
        ret = subprocess.call(['pylint', '-E', faucet_src])
        if ret:
            print(('pylint of %s returns an error' % faucet_src))
            return False
    for faucet_src in FAUCET_LINT_SRCS:
        output_2to3 = subprocess.check_output([
            '2to3', '--nofix=import', faucet_src],
            stderr=open(os.devnull, 'wb'))
        if output_2to3:
            print(('2to3 of %s returns a diff (not python3 compatible)' % faucet_src))
            print(output_2to3)
            return False
    return True


def make_suite(tc_class, hw_config, root_tmpdir, ports_sock):
    """Compose test suite based on test class names."""
    testloader = unittest.TestLoader()
    testnames = testloader.getTestCaseNames(tc_class)
    suite = unittest.TestSuite()
    for name in testnames:
        suite.addTest(tc_class(name, hw_config, root_tmpdir, ports_sock))
    return suite


def pipeline_superset_report(root_tmpdir):
    ofchannel_logs = glob.glob(
        os.path.join(root_tmpdir, '*/ofchannel.log'))
    match_re = re.compile(
        r'^.+types table: (\d+) match: (.+) instructions: (.+) actions: (.+)')
    table_matches = collections.defaultdict(set)
    table_instructions = collections.defaultdict(set)
    table_actions = collections.defaultdict(set)
    for log in ofchannel_logs:
        for log_line in open(log).readlines():
            match = match_re.match(log_line)
            if match:
                table, matches, instructions, actions = match.groups()
                table = int(table)
                table_matches[table].update(eval(matches))
                table_instructions[table].update(eval(instructions))
                table_actions[table].update(eval(actions))
    print('')
    for table in sorted(table_matches):
        print('table: %u' % table)
        print('  matches: %s' % sorted(table_matches[table]))
        print('  table_instructions: %s' % sorted(table_instructions[table]))
        print('  table_actions: %s' % sorted(table_actions[table]))


def run_tests(requested_test_classes,
              excluded_test_classes,
              keep_logs,
              serial,
              hw_config):
    """Actually run the test suites, potentially in parallel."""
    if hw_config is not None:
        print('Testing hardware, forcing test serialization')
        serial = True
    root_tmpdir = tempfile.mkdtemp(prefix='faucet-tests-')
    ports_sock = os.path.join(root_tmpdir, 'ports-server')
    ports_server = threading.Thread(
        target=faucet_mininet_test_util.serve_ports, args=(ports_sock,))
    ports_server.setDaemon(True)
    ports_server.start()
    sanity_tests = unittest.TestSuite()
    single_tests = unittest.TestSuite()
    parallel_tests = unittest.TestSuite()
    for name, obj in inspect.getmembers(sys.modules[__name__]):
        if not inspect.isclass(obj):
            continue
        if requested_test_classes and name not in requested_test_classes:
            continue
        if excluded_test_classes and name in excluded_test_classes:
            continue
        if name.endswith('Test') and name.startswith('Faucet'):
            print('adding test %s' % name)
            test_suite = make_suite(obj, hw_config, root_tmpdir, ports_sock)
            if name.startswith('FaucetSanity'):
                sanity_tests.addTest(test_suite)
            else:
                if serial or name.startswith('FaucetSingle'):
                    single_tests.addTest(test_suite)
                else:
                    parallel_tests.addTest(test_suite)
    all_successful = True
    sanity_runner = unittest.TextTestRunner(verbosity=255, failfast=True)
    sanity_result = sanity_runner.run(sanity_tests)
    if sanity_result.wasSuccessful():
        print('running %u tests in parallel and %u tests serial' % (
            parallel_tests.countTestCases(), single_tests.countTestCases()))
        results = []
        if parallel_tests.countTestCases():
            max_parallel_tests = min(parallel_tests.countTestCases(), MAX_PARALLEL_TESTS)
            parallel_runner = unittest.TextTestRunner(verbosity=255)
            parallel_suite = ConcurrentTestSuite(
                parallel_tests, fork_for_tests(max_parallel_tests))
            results.append(parallel_runner.run(parallel_suite))
        # TODO: Tests that are serialized generally depend on hardcoded ports.
        # Make them use dynamic ports.
        if single_tests.countTestCases():
            single_runner = unittest.TextTestRunner(verbosity=255)
            results.append(single_runner.run(single_tests))
        for result in results:
            if not result.wasSuccessful():
                all_successful = False
                print(result.printErrors())
        pipeline_superset_report(root_tmpdir)
    else:
        print('sanity tests failed - test environment not correct')

    os.remove(ports_sock)
    if not keep_logs and all_successful:
        shutil.rmtree(root_tmpdir)


def parse_args():
    """Parse command line arguments."""
    try:
        opts, args = getopt.getopt(
            sys.argv[1:], "cksx:", ["clean", "keep_logs", "serial"])
    except getopt.GetoptError as err:
        print(str(err))
        sys.exit(2)

    clean = False
    keep_logs = False
    serial = False
    excluded_test_classes = []

    for opt, arg in opts:
        if opt in ('-c', '--clean'):
            clean = True
        if opt in ('-k', '--keep_logs'):
            keep_logs = True
        if opt in ('-s', '--serial'):
            serial = True
        if opt == '-x':
            excluded_test_classes.append(arg)

    return (args, clean, keep_logs, serial, excluded_test_classes)


def test_main():
    """Test main."""
    setLogLevel('info')
    args, clean, keep_logs, serial, excluded_test_classes = parse_args()

    if clean:
        print('Cleaning up test interfaces, processes and openvswitch '
              'configuration from previous test runs')
        Cleanup.cleanup()
        sys.exit(0)
    if not check_dependencies():
        print('dependency check failed. check required library/binary '
              'list in header of this script')
        sys.exit(-1)
    if not lint_check():
        print('pylint must pass with no errors')
        sys.exit(-1)
    hw_config = import_hw_config()
    run_tests(args, excluded_test_classes, keep_logs, serial, hw_config)


if __name__ == '__main__':
    test_main()<|MERGE_RESOLUTION|>--- conflicted
+++ resolved
@@ -433,11 +433,7 @@
 
 
 class FaucetSanityTest(FaucetUntaggedTest):
-<<<<<<< HEAD
-    """Sanity test - make sure test environment is correct before running all tess."""
-=======
     """Sanity test - make sure test environment is correct before running all tests."""
->>>>>>> a31e8429
 
     pass
 
