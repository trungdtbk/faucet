--- conflicted
+++ resolved
@@ -54,15 +54,12 @@
         self.valve_flowmod = valve_flowmod
         self.valve_flowcontroller = valve_flowcontroller
 
-<<<<<<< HEAD
         self.arp_cache = {}
         self.nd_cache = {}
         self.ipv4_routes = {}
         self.ipv6_routes = {}
-=======
         # Map ip_gw with group id
         self.ip_gw_to_group_id = {}
->>>>>>> c342fced
 
     def _vlan_vid(self, vlan, in_port):
         vid = None
@@ -96,7 +93,7 @@
                     port.number, resolver_pkt.data))
         return ofmsgs
 
-    def _add_resolved_route(self, ip_gw, ip_dst, eth_dst, is_updated=None):
+    def _add_resolved_route(self, vlan, ip_gw, ip_dst, eth_dst, is_updated=None):
         ofmsgs = []
         if is_updated is not None:
             in_match = self.valve_in_match(
@@ -117,34 +114,18 @@
                 in_match,
                 priority=priority,
                 inst=[valve_of.apply_actions(
-<<<<<<< HEAD
-                    [valve_of.set_eth_src(self.faucet_mac),
-                     valve_of.set_eth_dst(eth_dst),
-                     valve_of.dec_ip_ttl()])] +
-                [valve_of.goto_table(self.eth_dst_table)]))
-        now = time.time()
-        link_neighbor = LinkNeighbor(eth_dst, now)
-        neighbor_cache = self._neighbor_cache()
-        neighbor_cache[ip_gw] = link_neighbor
-=======
                     [valve_of.group_act(group_id=
                         self.ip_gw_to_group_id[ip_gw])])]))
 
->>>>>>> c342fced
         return ofmsgs
 
     def _update_nexthop(self, vlan, in_port, eth_src, resolved_ip_gw):
         ofmsgs = []
         is_updated = None
-<<<<<<< HEAD
         routes = self._routes()
         neighbor_cache = self._neighbor_cache()
-=======
-        routes = self._vlan_routes(vlan)
-        neighbor_cache = self._vlan_neighbor_cache(vlan)
         group_cmd = None
         group_id = None
->>>>>>> c342fced
         if resolved_ip_gw in neighbor_cache:
             cached_eth_dst = neighbor_cache[resolved_ip_gw].eth_src
             if cached_eth_dst != eth_src:
@@ -154,12 +135,7 @@
                 group_cmd = valve_of.groupmod
         else:
             is_updated = False
-<<<<<<< HEAD
-        for ip_dst, ip_gw in routes.iteritems():
-            if ip_gw == resolved_ip_gw:
-                ofmsgs.extend(self._add_resolved_route(
-                    ip_gw, ip_dst, eth_src, is_updated))
-=======
+
             # Create a new group in group table
             group_cmd = valve_of.groupadd
             group_id = (hash(int(resolved_ip_gw))  & ((1<<32) -1)) +\
@@ -193,7 +169,6 @@
         now = time.time()
         link_neighbor = LinkNeighbor(eth_src, now)
         neighbor_cache[resolved_ip_gw] = link_neighbor
->>>>>>> c342fced
 
         return ofmsgs
 
