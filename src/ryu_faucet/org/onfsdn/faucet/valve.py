"""Implementation of Valve learning layer 2/3 switch."""

# Copyright (C) 2013 Nippon Telegraph and Telephone Corporation.
# Copyright (C) 2015 Brad Cowie, Christopher Lorier and Joe Stringer.
# Copyright (C) 2015 Research and Education Advanced Network New Zealand Ltd.
#
# Licensed under the Apache License, Version 2.0 (the "License");
# you may not use this file except in compliance with the License.
# You may obtain a copy of the License at
#
#    http://www.apache.org/licenses/LICENSE-2.0
#
# Unless required by applicable law or agreed to in writing, software
# distributed under the License is distributed on an "AS IS" BASISo
# WITHOUT WARRANTIES OR CONDITIONS OF ANY KIND, either express or implied.
# See the License for the specific language governing permissions and
# limitations under the License.

import logging
import time
import os

from collections import namedtuple

import ipaddr

import aruba.aruba_pipeline as aruba
import valve_acl
import valve_flood
import valve_host
import valve_of
import valve_packet
import valve_route
import util

from ryu.lib import mac
from ryu.ofproto import ether
from ryu.ofproto import ofproto_v1_3 as ofp
from ryu.ofproto import ofproto_v1_3_parser as parser


def valve_factory(dp):
    """Return a Valve object based dp's hardware configuration field.

    Arguments:
    dp -- a DP object with the configuration for this valve.
    """
    SUPPORTED_HARDWARE = {
        'Allied-Telesis': Valve,
        'Aruba': ArubaValve,
        'NoviFlow': Valve,
        'Open vSwitch': Valve,
        'ZodiacFX': Valve,
    }

    if dp.hardware in SUPPORTED_HARDWARE:
        return SUPPORTED_HARDWARE[dp.hardware]
    else:
        return None


class Valve(object):
    """Generates the messages to configure a datapath as a l2 learning switch.

    Vendor specific implementations may require sending configuration flows.
    This can be achieved by inheriting from this class and overwriting the
    function switch_features.
    """

    FAUCET_MAC = '0e:00:00:00:00:01'
    TABLE_MATCH_TYPES = {}

    def __init__(self, dp, logname, *args, **kwargs):
        self.dp = dp
        self.logger = logging.getLogger(logname + '.valve')
        self.ofchannel_logger = None
        self._register_table_match_types()
        # TODO: functional flow managers require too much state.
        # Should interface with a common composer class.
        self.ipv4_route_manager = valve_route.ValveIPv4RouteManager(
            self.logger, self.FAUCET_MAC, self.dp.arp_neighbor_timeout,
            self.dp.ipv4_fib_table, self.dp.eth_src_table, self.dp.eth_dst_table,
            self.dp.highest_priority,
            self.valve_in_match, self.valve_flowdel, self.valve_flowmod,
            self.valve_flowcontroller)
        self.ipv6_route_manager = valve_route.ValveIPv6RouteManager(
            self.logger, self.FAUCET_MAC, self.dp.arp_neighbor_timeout,
            self.dp.ipv6_fib_table, self.dp.eth_src_table, self.dp.eth_dst_table,
            self.dp.highest_priority,
            self.valve_in_match, self.valve_flowdel, self.valve_flowmod,
            self.valve_flowcontroller)
        self.flood_manager = valve_flood.ValveFloodManager(
            self.dp.flood_table, self.dp.low_priority,
            self.valve_in_match, self.valve_flowmod,
            self.dp.stack, self.dp.ports, self.dp.shortest_path_to_root)
        self.host_manager = valve_host.ValveHostManager(
            self.logger, self.dp.eth_src_table, self.dp.eth_dst_table,
            self.dp.timeout, self.dp.low_priority, self.dp.highest_priority,
            self.valve_in_match, self.valve_flowmod, self.valve_flowdel,
            self.valve_flowdrop)

    def _register_table_match_types(self):
        # TODO: functional flow managers should be able to register
        # the flows they need, themselves.
        self.TABLE_MATCH_TYPES = {
            self.dp.vlan_table: (
                'in_port', 'vlan_vid', 'eth_src', 'eth_dst', 'eth_type'),
            # TODO: eth_src_table matches too many things. It should
            # be split further into two tables for IPv4/IPv6 entries.
            self.dp.eth_src_table: (
                'in_port', 'vlan_vid', 'eth_src', 'eth_dst', 'eth_type',
                'ip_proto',
                'icmpv6_type', 'ipv6_nd_target',
                'arp_tpa', 'ipv4_src'),
            self.dp.ipv4_fib_table: (
                'vlan_vid', 'eth_type', 'ip_proto',
                'ipv4_src', 'ipv4_dst'),
            self.dp.ipv6_fib_table: (
                'vlan_vid', 'eth_type', 'ip_proto',
                'icmpv6_type', 'ipv6_dst'),
            self.dp.eth_dst_table: (
                'vlan_vid', 'eth_dst'),
            self.dp.flood_table: (
                'in_port', 'vlan_vid', 'eth_dst'),
        }

    def _in_port_tables(self):
        in_port_tables = [self.dp.acl_table]
        for table_id in self.TABLE_MATCH_TYPES:
            if 'in_port' in self.TABLE_MATCH_TYPES:
                in_port_tables.append(table_id)
        return in_port_tables

    def switch_features(self, dp_id, msg):
        """Send configuration flows necessary for the switch implementation.

        Arguments:
        dp_id -- the Datapath unique ID (64bit int)
        msg -- OFPSwitchFeatures msg sent from switch.

        Vendor specific configuration should be implemented here.
        """
        return []

    def ofchannel_log(self, ofmsgs):
        if self.dp is not None:
            if self.dp.ofchannel_log is not None:
                self.ofchannel_logger = util.get_logger(
                    self.dp.ofchannel_log,
                    self.dp.ofchannel_log,
                    logging.DEBUG,
                    0)
                for ofmsg in ofmsgs:
                    self.ofchannel_logger.debug(ofmsg)

    def valve_in_match(self, table_id, in_port=None, vlan=None,
                       eth_type=None, eth_src=None,
                       eth_dst=None, eth_dst_mask=None,
                       ipv6_nd_target=None, icmpv6_type=None,
                       nw_proto=None, nw_src=None, nw_dst=None):
        match_dict = valve_of.build_match_dict(
            in_port, vlan, eth_type, eth_src,
            eth_dst, eth_dst_mask, ipv6_nd_target, icmpv6_type,
            nw_proto, nw_src, nw_dst)
        if table_id != self.dp.acl_table:
            assert table_id in self.TABLE_MATCH_TYPES,\
                '%u table not registered' % table_id
            for match_type in match_dict.iterkeys():
                assert match_type in self.TABLE_MATCH_TYPES[table_id],\
                    '%s match not registered for table %u' % (
                        match_type, table_id)
        match = valve_of.match(match_dict)
        return match

    def _ignore_dpid(self, dp_id):
        """Return True if this datapath ID is not ours.

        Args:
            dp_id (int): datapath ID
        Returns:
            bool: True if this datapath ID is not ours.
        """
        if dp_id != self.dp.dp_id:
            self.logger.error('Unknown %s', util.dpid_log(dp_id))
            return True
        return False

    def _all_valve_tables(self):
        """Return all Valve tables.

        Returns:
            tuple: all Valve tables as ints.
        """
        return (
            self.dp.vlan_table,
            self.dp.acl_table,
            self.dp.eth_src_table,
            self.dp.ipv4_fib_table,
            self.dp.ipv6_fib_table,
            self.dp.eth_dst_table,
            self.dp.flood_table)

    def valve_flowmod(self, table_id, match=None, priority=None,
                      inst=None, command=ofp.OFPFC_ADD, out_port=0,
                      out_group=0, hard_timeout=0, idle_timeout=0):
        """Helper function to construct a flow mod message with cookie."""
        if match is None:
            match = self.valve_in_match(table_id)
        if priority is None:
            priority = self.dp.lowest_priority
        if inst is None:
            inst = []
        return valve_of.flowmod(
            self.dp.cookie,
            command,
            table_id,
            priority,
            out_port,
            out_group,
            match,
            inst,
            hard_timeout,
            idle_timeout)

    def valve_flowdel(self, table_id, match=None, priority=None,
                      out_port=ofp.OFPP_ANY):
        """Delete matching flows from a table."""
        return [
            self.valve_flowmod(
                table_id,
                match=match,
                priority=priority,
                command=ofp.OFPFC_DELETE,
                out_port=out_port,
                out_group=ofp.OFPG_ANY),
            valve_of.barrier()]

    def valve_flowdrop(self, table_id, match=None, priority=None,
                       hard_timeout=0):
        """Add drop matching flow to a table."""
        return self.valve_flowmod(
            table_id,
            match=match,
            priority=priority,
            hard_timeout=hard_timeout,
            inst=[])

    def valve_flowcontroller(self, table_id, match=None, priority=None,
                             inst=None):
        if inst is None:
            inst = []
        return self.valve_flowmod(
            table_id,
            match=match,
            priority=priority,
            inst=[valve_of.apply_actions(
                [valve_of.output_controller()])] + inst)

    def _delete_all_valve_flows(self):
        """Delete all flows from all FAUCET tables."""
        ofmsgs = []
        for table_id in self._all_valve_tables():
            ofmsgs.extend(self.valve_flowdel(table_id))

        ofmsgs.append(valve_of.groupdel())
        return ofmsgs

    def _delete_all_port_match_flows(self, port):
        ofmsgs = []
        for table in self._in_port_tables():
            in_port_match = self.valve_in_match(table, in_port=port.number)
            ofmsgs.extend(self.valve_flowdel(table, in_port_match))
        return ofmsgs

    def _add_default_drop_flows(self):
        """Add default drop rules on all FAUCET tables."""

        # default drop on all tables.
        ofmsgs = []
        for table in self._all_valve_tables():
            ofmsgs.append(self.valve_flowdrop(
                table,
                priority=self.dp.lowest_priority))

        # antispoof for FAUCET's MAC address
        # TODO: antispoof for controller IPs on this VLAN, too.
        ofmsgs.append(self.valve_flowdrop(
            self.dp.vlan_table,
            self.valve_in_match(
                self.dp.vlan_table, eth_src=self.FAUCET_MAC),
            priority=self.dp.high_priority))

        # drop STDP BPDU
        for bpdu_mac in ('01:80:C2:00:00:00', '01:00:0C:CC:CC:CD'):
            ofmsgs.append(self.valve_flowdrop(
                self.dp.vlan_table,
                self.valve_in_match(
                    self.dp.vlan_table, eth_dst=bpdu_mac),
                priority=self.dp.highest_priority))

        # drop LLDP
        ofmsgs.append(self.valve_flowdrop(
            self.dp.vlan_table,
            self.valve_in_match(
                self.dp.vlan_table, eth_type=ether.ETH_TYPE_LLDP),
            priority=self.dp.highest_priority))

        # drop broadcast sources
        ofmsgs.append(self.valve_flowdrop(
            self.dp.vlan_table,
            self.valve_in_match(
                self.dp.vlan_table, eth_src=mac.BROADCAST_STR),
            priority=self.dp.highest_priority))

        return ofmsgs

    def _add_vlan_flood_flow(self):
        """Add a flow to flood packets for unknown destinations."""
        return [self.valve_flowmod(
            self.dp.eth_dst_table,
            priority=self.dp.low_priority,
            inst=[valve_of.goto_table(self.dp.flood_table)])]

    def _add_controller_learn_flow(self):
        """Add a flow for controller to learn/add flows for destinations."""
        return [self.valve_flowcontroller(
            self.dp.eth_src_table,
            priority=self.dp.low_priority,
            inst=[valve_of.goto_table(self.dp.eth_dst_table)])]

    def _add_default_flows(self):
        """Configure datapath with necessary default tables and rules."""
        ofmsgs = []
        ofmsgs.extend(self._delete_all_valve_flows())
        ofmsgs.extend(self._add_default_drop_flows())
        ofmsgs.extend(self._add_vlan_flood_flow())
        ofmsgs.extend(self._add_controller_learn_flow())
        return ofmsgs

    def _add_vlan(self, vlan, all_port_nums):
        """Configure a VLAN
        """
        ofmsgs = []
        self.logger.info('Configuring VLAN %s', vlan)
        for port in vlan.get_ports():
            all_port_nums.add(port.number)
        # add mirror destination ports.
        for port in vlan.mirror_destination_ports():
            all_port_nums.add(port.number)
        # install eth_dst_table flood ofmsgs
        ofmsgs.extend(self.flood_manager.build_flood_rules(vlan))
        # add controller IPs if configured.
        ofmsgs.extend(self._add_controller_ips(vlan.controller_ips, vlan))
        return ofmsgs

    def _del_vlan(self, vlan):
        """Delete a configured VLAN
        """
        ofmsgs = []
        tables = [self.dp.eth_src_table, self.dp.ipv4_fib_table,
                  self.dp.ipv6_fib_table, self.dp.flood_table]

        for table_id in tables:
            ofmsgs.extend(self.valve_flowdel(table_id,
                               match=self.valve_in_match(table_id, vlan=vlan)))
        for group_id in (vlan.vid, vlan.vid + valve_of.VLAN_GROUP_OFFSET):
            ofmsgs.append(valve_of.groupdel(group_id))
        self.logger.info("Delete VLAN %s", vlan)
        return ofmsgs

    def _add_ports_and_vlans(self, discovered_port_nums):
        """Add all configured and discovered ports and VLANs."""
        ofmsgs = []
        all_port_nums = set()

        # add vlan ports
        for vlan in self.dp.vlans.itervalues():
            ofmsgs.extend(self._add_vlan(vlan, all_port_nums))

        # add any ports discovered but not configured
        for port_num in discovered_port_nums:
            if valve_of.ignore_port(port_num):
                continue
            if port_num not in all_port_nums:
                all_port_nums.add(port_num)

        # now configure all ports
        for port_num in all_port_nums:
            ofmsgs.extend(self.port_add(self.dp.dp_id, port_num))

        return ofmsgs

    def datapath_connect(self, dp_id, discovered_port_nums):
        """Handle Ryu datapath connection event and provision pipeline.

        Args:
            dp_id (int): datapath ID.
            discovered_port_nums (list): known datapath ports as ints.
        Returns:
            list: OpenFlow messages to send to datapath.
        """
        if self._ignore_dpid(dp_id):
            return []
        if discovered_port_nums is None:
            discovered_port_nums = []

        self.logger.info('Configuring %s', util.dpid_log(dp_id))
        ofmsgs = []
        ofmsgs.extend(self._add_default_flows())
        ofmsgs.extend(self._add_ports_and_vlans(discovered_port_nums))
        self.dp.running = True
        return ofmsgs

    def datapath_disconnect(self, dp_id):
        """Handle Ryu datapath disconnection event.

        Args:
            dp_id (int): datapath ID.
        """
        if not self._ignore_dpid(dp_id):
            self.dp.running = False
            self.logger.warning('%s down', util.dpid_log(dp_id))

    def _port_add_acl(self, port_num):
        ofmsgs = []
        forwarding_table = self.dp.eth_src_table
        if port_num in self.dp.acl_in:
            acl_num = self.dp.acl_in[port_num]
            forwarding_table = self.dp.acl_table
            acl_rule_priority = self.dp.highest_priority
            acl_allow_inst = valve_of.goto_table(self.dp.eth_src_table)
            for rule_conf in self.dp.acls[acl_num].rules:
                acl_match, acl_inst = valve_acl.build_acl_entry(
                    rule_conf, acl_allow_inst, port_num)
                ofmsgs.append(self.valve_flowmod(
                    self.dp.acl_table,
                    acl_match,
                    priority=acl_rule_priority,
                    inst=acl_inst))
                acl_rule_priority -= 1
        return ofmsgs, forwarding_table

    def _port_add_vlan_rules(self, port, vlan, vlan_vid, vlan_inst):
        ofmsgs = []
        ofmsgs.append(self.valve_flowmod(
            self.dp.vlan_table,
            self.valve_in_match(
                self.dp.vlan_table, in_port=port.number, vlan=vlan_vid),
            priority=self.dp.low_priority,
            inst=vlan_inst))
        return ofmsgs

    def _port_add_vlan_untagged(self, port, vlan, forwarding_table, mirror_act):
        push_vlan_act = mirror_act + valve_of.push_vlan_act(vlan.vid)
        push_vlan_inst = [
            valve_of.apply_actions(push_vlan_act),
            valve_of.goto_table(forwarding_table)
        ]
        null_vlan = namedtuple('null_vlan', 'vid')
        null_vlan.vid = ofp.OFPVID_NONE
        return self._port_add_vlan_rules(port, vlan, null_vlan, push_vlan_inst)

    def _port_add_vlan_tagged(self, port, vlan, forwarding_table, mirror_act):
        vlan_inst = [
            valve_of.goto_table(forwarding_table)
        ]
        if mirror_act:
            vlan_inst = [valve_of.apply_actions(mirror_act)] + vlan_inst
        return self._port_add_vlan_rules(port, vlan, vlan, vlan_inst)

    def _port_add_vlans(self, port, forwarding_table, mirror_act):
        ofmsgs = []
        vlans = self.dp.vlans.values()
        tagged_vlans_with_port = [
            vlan for vlan in vlans if port in vlan.tagged]
        untagged_vlans_with_port = [
            vlan for vlan in vlans if port in vlan.untagged]
        for vlan in tagged_vlans_with_port:
            ofmsgs.extend(self._port_add_vlan_tagged(
                port, vlan, forwarding_table, mirror_act))
        for vlan in untagged_vlans_with_port:
            ofmsgs.extend(self._port_add_vlan_untagged(
                port, vlan, forwarding_table, mirror_act))
        return ofmsgs

    def port_add(self, dp_id, port_num, modify=False):
        """Handle the addition of a port.

        Args:
            dp_id (int): datapath ID.
            port_num (int): port number.
        Returns:
            list: OpenFlow messages, if any.
        """
        if self._ignore_dpid(dp_id) or valve_of.ignore_port(port_num):
            return []

        if port_num not in self.dp.ports:
            self.logger.info(
                'Ignoring port:%u not present in configuration file', port_num)
            return []

        port = self.dp.ports[port_num]
        port.phys_up = True

        ofmsgs = []
        if modify:
            # delete all rules related to this port
            tables = [self.dp.vlan_table, self.dp.acl_table,
                      self.dp.eth_src_table, self.dp.flood_table]
            for table_id in tables:
                ofmsgs.extend(self.valve_flowdel(
                    table_id,
                    self.valve_in_match(table_id, in_port=port_num)))

            if not port.permanent_learn:
                # delete eth_dst rules
                ofmsgs.extend(self.valve_flowdel(
                    self.dp.eth_dst_table,
                    out_port=port_num))
            self.logger.info('Port %s modified', port)
        else:
            self.logger.info('Port %s added', port)

        if not port.running():
            return ofmsgs

        self.logger.info('Sending config for port %s', port)

        # Delete all flows previously matching this port
        ofmsgs.extend(self._delete_all_port_match_flows(port))

        # Port is a mirror destination; drop all input packets
        if port.mirror_destination:
            ofmsgs.append(self.valve_flowdrop(
                self.dp.vlan_table,
                match=self.valve_in_match(self.dp.vlan_table, in_port=port_num),
                priority=self.dp.highest_priority))
            return ofmsgs

        # Add ACL if any.
        acl_ofmsgs, forwarding_table = self._port_add_acl(port_num)
        ofmsgs.extend(acl_ofmsgs)

        # If this is a stacking port, accept all VLANs (came from another FAUCET)
        if port.stack is not None:
            ofmsgs.append(self.valve_flowmod(
                self.dp.vlan_table,
                match=self.valve_in_match(self.dp.vlan_table, in_port=port_num),
                priority=self.dp.low_priority,
                inst=[valve_of.goto_table(forwarding_table)]))
            return ofmsgs

        # Add mirroring if any
        mirror_act = []
        if port.mirror:
            mirror_act = [valve_of.output_port(port.mirror)]

        # Add port/to VLAN rules.
        ofmsgs.extend(self._port_add_vlans(port, forwarding_table, mirror_act))

        return ofmsgs

    def port_delete(self, dp_id, port_num):
        """Handle the deletion of a port.

        Args:
            dp_id (int): datapath ID.
            port_num (int): port number.
        Returns:
            list: OpenFlow messages, if any.
        """
        if self._ignore_dpid(dp_id) or valve_of.ignore_port(port_num):
            return []

        if port_num not in self.dp.ports:
            return []

        port = self.dp.ports[port_num]
        port.phys_up = False

        self.logger.warning('Port %s down', port)

        ofmsgs = []

        if not port.permanent_learn:
            ofmsgs.extend(self._delete_all_port_match_flows(port))

            # delete eth_dst rules
            ofmsgs.extend(self.valve_flowdel(
                self.dp.eth_dst_table,
                out_port=port_num))

        for vlan in self.dp.vlans.values():
            if port in vlan.get_ports():
                ofmsgs.extend(self.flood_manager.build_flood_rules(
                    vlan, modify=True))

        return ofmsgs

    def control_plane_handler(self, in_port, vlan, eth_src, eth_dst, pkt):
        """Handle a packet probably destined to FAUCET's route managers.

        For example, next hop resolution or ICMP echo requests.

        Args:
            in_port (int): port the packet was received on.
            vlan (vlan): vlan of the port the packet was received on.
            eth_src (str): source Ethernet MAC address.
            eth_dst (str): destination Ethernet MAC address.
            pkt (ryu.lib.packet.ethernet): packet received.
        Returns:
            list: OpenFlow messages, if any.
        """
        if eth_dst == self.FAUCET_MAC or not valve_packet.mac_addr_is_unicast(eth_dst):
            for handler in (self.ipv4_route_manager.control_plane_handler,
                            self.ipv6_route_manager.control_plane_handler):
                ofmsgs = handler(in_port, vlan, eth_src, eth_dst, pkt)
                if ofmsgs:
                    return ofmsgs
        return []

    def _known_up_dpid_and_port(self, dp_id, in_port):
        """Returns True if datapath and port are known and running.

        Args:
            dp_id (int): datapath ID.
            in_port (int): port number.
        Returns:
            bool: True if datapath and port are known and running.
        """
        if (not self._ignore_dpid(dp_id) and not valve_of.ignore_port(in_port) and
                self.dp.running and in_port in self.dp.ports):
            return True
        return False

    def rcv_packet(self, dp_id, valves, in_port, vlan_vid, pkt):
        """Handle a packet from the dataplane (eg to re/learn a host).

        The packet may be sent to us also in response to FAUCET
        initiating IPv6 neighbor discovery, or ARP, to resolve
        a nexthop.

        Args:
            dp_id (int): datapath ID.
            valves (dict): all datapaths, indexed by datapath ID.
            in_port (int): port packet was received on.
            vlan_vid (int): VLAN VID of port packet was received on.
            pkt (ryu.lib.packet.packet): packet received.
        Return:
            list: OpenFlow messages, if any.
        """
        if not self._known_up_dpid_and_port(dp_id, in_port):
            return []

        ofmsgs = []
        eth_pkt = valve_packet.parse_pkt(pkt)
        eth_src = eth_pkt.src
        eth_dst = eth_pkt.dst
        vlan = self.dp.vlans[vlan_vid]
        port = self.dp.ports[in_port]

        if valve_packet.mac_addr_is_unicast(eth_src):
            self.logger.debug(
                'Packet_in %s src:%s in_port:%d vid:%s',
                util.dpid_log(dp_id), eth_src, in_port, vlan_vid)

            ofmsgs.extend(self.control_plane_handler(
                in_port, vlan, eth_src, eth_dst, pkt))

        # Apply learning packet in rate limit.
        if self.dp.ignore_learn_ins:
            if int(time.time() * 1e3) % self.dp.ignore_learn_ins == 0:
                return ofmsgs

        # ban learning new hosts if max_hosts reached on a VLAN.
        if (vlan.max_hosts is not None and
                len(vlan.host_cache) == vlan.max_hosts and
                eth_src not in vlan.host_cache):
            ofmsgs.append(self.host_manager.temp_ban_host_learning_on_vlan(
                vlan))
            self.logger.info(
                'max hosts %u reached on vlan %u, ' +
                'temporarily banning learning on this vlan, ' +
                'and not learning %s',
                vlan.max_hosts, vlan.vid, eth_src)
        else:
            if port.stack is None:
                learn_port = port
            else:
                # TODO: simplest possible unicast learning.
                # We find just one port that is the shortest unicast path to
                # the destination. We could use other factors (eg we could
                # load balance over multiple ports based on destination MAC).
                # TODO: each DP learns independently. An edge DP could
                # call other valves so they learn immediately without waiting
                # for packet in.
                # TODO: edge DPs could use a different forwarding algorithm
                # (for example, just default switch to a neighbor).
                host_learned_other_dp = None
                # Find port that forwards closer to destination DP that
                # has already learned this host (if any).
                for other_dpid, other_valve in valves.iteritems():
                    if other_dpid == dp_id:
                        continue
                    other_dp = other_valve.dp
                    other_dp_host_cache = other_dp.vlans[vlan_vid].host_cache
                    if eth_src in other_dp_host_cache:
                        host = other_dp_host_cache[eth_src]
                        if host.edge:
                            host_learned_other_dp = other_dp
                            break
                # No edge DP may have learned this host yet.
                if host_learned_other_dp is None:
                    return ofmsgs

                learn_port = self.dp.shortest_path_port(
                    host_learned_other_dp.name)
                self.logger.info(
                    'host learned via stack port to %s',
                    host_learned_other_dp.name)

            # TODO: it would be good to be able to notify an external
            # system upon re/learning a host.
            ofmsgs.extend(self.host_manager.learn_host_on_vlan_port(
                learn_port, vlan, eth_src))
            self.logger.info(
                'learned %u hosts on vlan %u',
                len(vlan.host_cache), vlan.vid)
        return ofmsgs

    def host_expire(self):
        """Expire hosts not recently re/learned.

        Expire state from the host manager only; the switch does its own flow
        expiry.
        """
        if not self.dp.running:
            return
        now = time.time()
        for vlan in self.dp.vlans.itervalues():
            self.host_manager.expire_hosts_from_vlan(vlan, now)

    def reload_config(self, new_dp):
        """Reload configuration new_dp.
        Following config changes are currently supported:
            - Port config: support all available configs (e.g. native_vlan, acl_in)
                & change operations (add, delete, modify) a port
            - ACL config:support any modification, currently reload all rules
                belonging to an ACL
            - VLAN config: enable, disable routing, etc...

        Args:
            new_dp (DP): new dataplane configuration.
        Returns:
            list: OpenFlow messages.
        """
        ofmsgs = []
        if self.dp.running:
            """Reload what has been changed
            """
            changed_acls = {}
            for acl_id, new_acl in new_dp.acls.iteritems():
                if acl_id not in self.dp.acls:
                    changed_acls[acl_id] = new_acl
                else:
                    if new_acl != self.dp.acls[acl_id]:
                        changed_acls[acl_id] = new_acl

            changed_ports = {}
            for port_no, new_port in new_dp.ports.iteritems():
                if port_no not in self.dp.ports:
                    # Detected a newly configured port
                    changed_ports[port_no] = new_port
                else:
                    # An existing port has configs changed
                    if new_port != self.dp.ports[port_no]:
                        changed_ports[port_no] = new_port
                    else:
                        # If the port has its ACL changed
                        if new_port.acl_in in changed_acls:
                            changed_ports[port_no] = new_port

            for port_no in self.dp.ports.iterkeys():
                if port_no not in new_dp.ports:
                    ofmsgs.extend(self.port_delete(self.dp.dp_id, port_no))

            changed_vlans = {}
            for vid, new_vlan in new_dp.vlans.iteritems():
                if vid not in self.dp.vlans or new_vlan != self.dp.vlans[vid]:
                    changed_vlans[vid] = new_vlan

            if changed_vlans:
                for vid, vlan in self.dp.vlans.iteritems():
                    if vid not in new_dp.vlans or vid in changed_vlans:
                        ofmsgs.extend(self._del_vlan(vlan))

            for vlan in changed_vlans.itervalues():
                ofmsgs.extend(self._add_vlan(vlan, set()))

            self.dp = new_dp
<<<<<<< HEAD
            ofmsgs = self.datapath_connect(
                self.dp.dp_id, self.dp.ports.keys())
=======
            self.dp.running = True

            for port_no, port in changed_ports.iteritems():
                ofmsgs.extend(self.port_add(self.dp.dp_id, port_no, True))
>>>>>>> c342fced

        return ofmsgs

    def _add_controller_ips(self, controller_ips, vlan):
        ofmsgs = []
        for controller_ip in controller_ips:
            assert self.dp.stack is None, 'stacking + routing not yet supported'
            controller_ip_host = ipaddr.IPNetwork(
                '/'.join((str(controller_ip.ip),
                          str(controller_ip.max_prefixlen))))
            if controller_ip_host.version == 6:
                ofmsgs.extend(self.ipv6_route_manager.add_controller_ip(
                    vlan, controller_ip, controller_ip_host))
            elif controller_ip_host.version == 4:
                ofmsgs.extend(self.ipv4_route_manager.add_controller_ip(
                    vlan, controller_ip, controller_ip_host))
        return ofmsgs

    def add_route(self, ip_gw, ip_dst):
        if ip_dst.version == 6:
            return self.ipv6_route_manager.add_route(ip_gw, ip_dst)
        else:
            return self.ipv4_route_manager.add_route(ip_gw, ip_dst)

    def del_route(self, ip_dst):
        if ip_dst.version == 6:
            return self.ipv6_route_manager.del_route(ip_dst)
        else:
            return self.ipv4_route_manager.del_route(ip_dst)

    def resolve_gateways(self):
        """Call route managers to re/resolve gateways.

        Returns:
            list: OpenFlow messages, if any.
        """
        if not self.dp.running:
            return []
        ofmsgs = []
        now = time.time()
        for vlan in self.dp.vlans.itervalues():
            ofmsgs.extend(self.ipv4_route_manager.resolve_gateways(vlan, now))
            ofmsgs.extend(self.ipv6_route_manager.resolve_gateways(vlan, now))
        return ofmsgs

    def get_controller_ips(self):
        controller_ips = []
        for vlan in self.dp.vlans.itervalues():
            controller_ips.extend(vlan.controller_ips)
        return controller_ips

    def get_ipv4_routes(self):
        return self.ipv4_route_manager.ipv4_routes

    def get_ipv6_routes(self):
        return self.ipv6_route_manager.ipv6_routes

class ArubaValve(Valve):

    def switch_features(self, dp_id, msg):
        ryu_table_loader = aruba.LoadRyuTables()
        ryu_table_loader.load_tables(
            os.path.join(aruba.CFG_PATH, 'aruba_pipeline.json'), parser)
        ofmsgs = [valve_of.table_features(ryu_table_loader.ryu_tables)]
        return ofmsgs<|MERGE_RESOLUTION|>--- conflicted
+++ resolved
@@ -799,15 +799,10 @@
                 ofmsgs.extend(self._add_vlan(vlan, set()))
 
             self.dp = new_dp
-<<<<<<< HEAD
-            ofmsgs = self.datapath_connect(
-                self.dp.dp_id, self.dp.ports.keys())
-=======
             self.dp.running = True
 
             for port_no, port in changed_ports.iteritems():
                 ofmsgs.extend(self.port_add(self.dp.dp_id, port_no, True))
->>>>>>> c342fced
 
         return ofmsgs
 
