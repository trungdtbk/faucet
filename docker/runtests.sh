#!/bin/bash

UNITTESTS=1
DEPCHECK=1
SKIP_PIP=0
MINCOVERAGE=85

set -e  # quit on error

# allow user to skip parts of docker test
# this wrapper script only cares about -n, -u, -i, others passed to test suite.
<<<<<<< HEAD
while getopts "cdijknsuxoz" o $FAUCET_TESTS; do
=======
while getopts "cdijknrsuxo" o $FAUCET_TESTS; do
>>>>>>> 022215ec
  case "${o}" in
        i)
            # run only integration tests
            UNITTESTS=0
            DEPCHECK=0
            ;;
        n)
            # skip code check
            DEPCHECK=0
            ;;
        u)
            # skip unit tests
            UNITTESTS=0
            ;;
        z)
            # Skip pip installer
            echo "Option set to assume environment is set up."
            SKIP_PIP=1
            ;;
        *)
            ;;
    esac
done

cd /faucet-src

if [ -f /venv/bin/activate ]; then
  source /venv/bin/activate
fi

if [ "$SKIP_PIP" == 0 ] ; then
    if [ -d /var/tmp/pip-cache ] ; then
      echo Using pip cache
    fi
    ./docker/pip_deps.sh "--cache-dir=/var/tmp/pip-cache"
else
    echo "Skipping Pip Install Script"
fi

echo "========== checking IPv4/v6 localhost is up ====="
ping6 -c 1 ::1
ping -c 1 127.0.0.1

echo "========== Starting OVS ========================="
export OVS_LOGDIR=/usr/local/var/log/openvswitch
/usr/local/share/openvswitch/scripts/ovs-ctl start
ovs-vsctl show
ovs-vsctl --no-wait set Open_vSwitch . other_config:max-idle=50000
# Needed to support double tagging.
ovs-vsctl --no-wait set Open_vSwitch . other_config:vlan-limit=2

cd /faucet-src/tests

./sysctls_for_tests.sh || true

# TODO: need to force UTF-8 as POSIX causes python3/pytype errors.
locale-gen en_US.UTF-8
export LANG=en_US.UTF-8
export LANGUAGE=en_US.en
export LC_ALL=en_US.UTF-8

export PYTHONPATH=/faucet-src:/faucet-src/faucet:/faucet-src/clib

if [ "$UNITTESTS" == 1 ] ; then
    echo "========== Running faucet unit tests =========="
    cd /faucet-src/tests
    time ./run_unit_tests.sh
fi


if [ "$DEPCHECK" == 1 ] ; then
    echo "========== Building documentation =========="
    cd /faucet-src/docs
    time make html
    rm -rf _build

    cd /faucet-src/tests/codecheck
    echo "============ Running pylint analyzer ============"
    time ./pylint.sh $PY_FILES_CHANGED
    echo "============ Running pytype analyzer ============"
    time ./pytype.sh $PY_FILES_CHANGED
fi

echo "========== Starting docker container =========="
service docker start || true

echo "========== Running faucet system tests =========="
test_failures=
export FAUCET_DIR=/faucet-src/faucet
export http_proxy=

cd /faucet-src/tests/integration
./mininet_main.py -c


if [ "$HWTESTS" == 1 ] ; then
  echo "========== Simulating hardware test switch =========="
  ovs-vsctl add-br hwbr &&
    ovs-vsctl set-controller hwbr tcp:127.0.0.1:6653 tcp:127.0.0.1:6654 &&
    ovs-vsctl set-fail-mode hwbr secure &&
    ovs-vsctl set Open_vSwitch . other_config:vlan-limit=2 ||
    exit 1
  DPID='0x'`sudo ovs-vsctl get bridge hwbr datapath-id|sed 's/"//g'`
  DP_PORTS=""
  N=$'\n'
  # TODO: randomize OF port range (offset from 1 for basic test)
  for p in `seq 2 5` ; do
    HWP="hwp$p"
    PHWP="p$HWP"
    ip link add dev $HWP type veth peer name $PHWP &&
      ifconfig $PHWP up &&
      ovs-vsctl add-port hwbr $PHWP -- set interface $PHWP ofport_request=$p ||
      exit 1
    for i in $HWP $PHWP ; do
      echo 1 > /proc/sys/net/ipv6/conf/$i/disable_ipv6
      ip -4 addr flush dev $i
      ip -6 addr flush dev $i
    done
    DP_PORTS="  ${p}: ${HWP}${N}${DP_PORTS}"
  done
  cat > /tmp/hw_switch_config.yaml << EOL
hw_switch: True
hardware: 'Open vSwitch'
of_port: 6653
gauge_of_port: 6654
cpn_intf: lo
dp_ports:
${DP_PORTS}
dpid: ${DPID}
EOL
  mkdir -p /etc/faucet && cp /tmp/hw_switch_config.yaml /etc/faucet || exit 1
  cat /etc/faucet/hw_switch_config.yaml && ovs-vsctl show && ovs-ofctl dump-ports hwbr || exit 1
fi

time ./mininet_main.py $FAUCET_TESTS || test_failures+=" mininet_main"

cd /faucet-src/clib
time ./clib_mininet_test.py $FAUCET_TESTS || test_failures+=" clib_mininet_test"

if [ -n "$test_failures" ]; then
    echo Test failures: $test_failures
    exit 1
fi

echo Done with faucet system tests.<|MERGE_RESOLUTION|>--- conflicted
+++ resolved
@@ -9,11 +9,7 @@
 
 # allow user to skip parts of docker test
 # this wrapper script only cares about -n, -u, -i, others passed to test suite.
-<<<<<<< HEAD
-while getopts "cdijknsuxoz" o $FAUCET_TESTS; do
-=======
-while getopts "cdijknrsuxo" o $FAUCET_TESTS; do
->>>>>>> 022215ec
+while getopts "cdijknrsuxoz" o $FAUCET_TESTS; do
   case "${o}" in
         i)
             # run only integration tests
