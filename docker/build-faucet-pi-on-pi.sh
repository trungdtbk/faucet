--- conflicted
+++ resolved
@@ -33,20 +33,6 @@
     cd ../../ && \
     $DOCKER build -t $DOCKER_ID_USER/faucet-pi:$tag -f Dockerfile.pi . && \
     $DOCKER build -t $DOCKER_ID_USER/gauge-pi:$tag -f Dockerfile.pi-gauge . && \
-<<<<<<< HEAD
-    $DOCKER push $DOCKER_ID_USER/faucet-base-pi:$tag && \
-    $DOCKER push $DOCKER_ID_USER/faucet-python3-pi:$tag && \
-    $DOCKER push $DOCKER_ID_USER/faucet-pi:$tag && \
-    $DOCKER push $DOCKER_ID_USER/gauge-pi:$tag && \
-    $DOCKER tag $DOCKER_ID_USER/faucet-base-pi:$tag $DOCKER_ID_USER/gauge-pi:latest && \
-    $DOCKER tag $DOCKER_ID_USER/faucet-python3-pi:$tag $DOCKER_ID_USER/gauge-pi:latest && \
-    $DOCKER tag $DOCKER_ID_USER/faucet-pi:$tag $DOCKER_ID_USER/gauge-pi:latest && \
-    $DOCKER tag $DOCKER_ID_USER/gauge-pi:$tag $DOCKER_ID_USER/gauge-pi:latest && \
-    $DOCKER push $DOCKER_ID_USER/faucet-base-pi:latest && \
-    $DOCKER push $DOCKER_ID_USER/faucet-python3-pi:latest && \
-    $DOCKER push $DOCKER_ID_USER/faucet-pi:latest && \
-    $DOCKER push $DOCKER_ID_USER/gauge-pi:latest
-=======
     for image in $images ; do $DOCKER push $DOCKER_ID_USER/$image:$tag || exit 1 ; done
 
     if [ "$tag" == "$latesttag" ] ; then
@@ -55,7 +41,6 @@
             $DOCKER push $DOCKER_ID_USER/$image:latest || exit 1
         done
     fi
->>>>>>> 77471f89
 }
 
 TMPDIR=$(mktemp -d /tmp/$(basename $0).XXXXXX)
